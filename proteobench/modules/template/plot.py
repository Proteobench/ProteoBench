<<<<<<< HEAD
import numpy as np
=======
import pandas as pd
import plotly.express as px
>>>>>>> e0804202
import plotly.figure_factory as ff
import plotly.graph_objects as go
import streamlit as st
from streamlit_plotly_events import plotly_events


class PlotDataPoint:
    def plot_bench1(result_df):
        """Plot results with Plotly Express."""
        # TODO create (plotly) figure object
        fig = go.Figure()

        return fig

    def plot_bench2(result_df):
        """Plot results with Plotly Express."""
        # TODO create (plotly) figure object
        fig = go.Figure()

<<<<<<< HEAD
        return fig
=======
def plot_bench2(result_df):
    """Plot results with Plotly Express."""
    # TODO create (plotly) figure object
    fig = go.Figure()

    return fig

# ? Should we define two function to implement instead of an ABC?
# def plot_bench(result_df: pd.DataFrame) -> go.Figure:
#     raise NotImplementedError()


# def plot_metric(benchmark_metrics_df: pd.DataFrame) -> go.Figure:
#     raise NotImplementedError()
>>>>>>> e0804202
<|MERGE_RESOLUTION|>--- conflicted
+++ resolved
@@ -1,9 +1,5 @@
-<<<<<<< HEAD
-import numpy as np
-=======
 import pandas as pd
 import plotly.express as px
->>>>>>> e0804202
 import plotly.figure_factory as ff
 import plotly.graph_objects as go
 import streamlit as st
@@ -23,21 +19,4 @@
         # TODO create (plotly) figure object
         fig = go.Figure()
 
-<<<<<<< HEAD
-        return fig
-=======
-def plot_bench2(result_df):
-    """Plot results with Plotly Express."""
-    # TODO create (plotly) figure object
-    fig = go.Figure()
-
-    return fig
-
-# ? Should we define two function to implement instead of an ABC?
-# def plot_bench(result_df: pd.DataFrame) -> go.Figure:
-#     raise NotImplementedError()
-
-
-# def plot_metric(benchmark_metrics_df: pd.DataFrame) -> go.Figure:
-#     raise NotImplementedError()
->>>>>>> e0804202
+        return fig