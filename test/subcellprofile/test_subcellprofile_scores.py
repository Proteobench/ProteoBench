import json
import os

from pytest import fixture

from proteobench.score.subcellprofile.subcellprofile_scores import Subcellprofile_Scores

dir = os.path.dirname(__file__)


<<<<<<< HEAD
@fixture
def sp_scores():
    settings = os.path.join(dir, "../data/subcellprofile/domqc_settings_raw_input.json")
    content = os.path.join(dir, "../data/subcellprofile/pg.matrix.tsv")
    settings = json.load(open(settings))
    content = open(content)
    sp_scores = Subcellprofile_Scores()
    sp_scores.generate_SpatialDataSet(content, settings)
    return sp_scores


=======
>>>>>>> cef3e7ae
def test_generate_SpatialDataset():
    settings = os.path.join(dir, "../data/subcellprofile/domqc_settings_raw_input.json")
    content = os.path.join(dir, "../data/subcellprofile/pg.matrix.tsv")
    settings = json.load(open(settings))
    content = open(content)
    sp_scores = Subcellprofile_Scores()
    sp_scores.generate_SpatialDataSet(content, settings)
<<<<<<< HEAD
    assert list(sp_scores.sd.analysed_datasets_dict.keys()) == ["AlphaDIA 1.9.2 Lumos_predicted"]


def test_run_SpatialDataSetComparison(sp_scores):
    sp_scores.run_SpatialDataSetComparison()
=======
    assert list(sp_scores.sd.analysed_datasets_dict.keys()) == ["AlphaDIA 1.9.2 Lumos_predicted"]
>>>>>>> cef3e7ae
<|MERGE_RESOLUTION|>--- conflicted
+++ resolved
@@ -7,8 +7,6 @@
 
 dir = os.path.dirname(__file__)
 
-
-<<<<<<< HEAD
 @fixture
 def sp_scores():
     settings = os.path.join(dir, "../data/subcellprofile/domqc_settings_raw_input.json")
@@ -18,10 +16,7 @@
     sp_scores = Subcellprofile_Scores()
     sp_scores.generate_SpatialDataSet(content, settings)
     return sp_scores
-
-
-=======
->>>>>>> cef3e7ae
+ 
 def test_generate_SpatialDataset():
     settings = os.path.join(dir, "../data/subcellprofile/domqc_settings_raw_input.json")
     content = os.path.join(dir, "../data/subcellprofile/pg.matrix.tsv")
@@ -29,12 +24,7 @@
     content = open(content)
     sp_scores = Subcellprofile_Scores()
     sp_scores.generate_SpatialDataSet(content, settings)
-<<<<<<< HEAD
     assert list(sp_scores.sd.analysed_datasets_dict.keys()) == ["AlphaDIA 1.9.2 Lumos_predicted"]
 
-
 def test_run_SpatialDataSetComparison(sp_scores):
-    sp_scores.run_SpatialDataSetComparison()
-=======
-    assert list(sp_scores.sd.analysed_datasets_dict.keys()) == ["AlphaDIA 1.9.2 Lumos_predicted"]
->>>>>>> cef3e7ae
+    sp_scores.run_SpatialDataSetComparison()