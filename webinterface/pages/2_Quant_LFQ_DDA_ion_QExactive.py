"""
Streamlit UI for the DDA quantification - precursor ions module.
"""
import logging
<<<<<<< HEAD
import subprocess
from pathlib import Path
=======
>>>>>>> 0cafe242
from typing import Any, Dict, Type

import pages.texts.proteobench_builder as pbb
import streamlit as st
import streamlit.components.v1 as components
from pages.base_pages.quant import QuantUIObjects
from pages.pages_variables.Quant.lfq_DDA_ion_QExactive_variables import (
    VariablesDDAQuant,
)
from pages.texts.generic_texts import WebpageTexts

from proteobench.io.parsing.parse_settings import ParseSettingsBuilder
from proteobench.modules.quant.quant_lfq_ion_DDA_QExactive import (
    DDAQuantIonModuleQExactive,
)


class StreamlitUI:
    """
    Streamlit UI for the DDA quantification - precursor ions module.
    """

    def __init__(self):
        """
        Initialize the Streamlit UI for the DDA quantification - precursor ions module.
        """
        self.variables_dda_quant: VariablesDDAQuant = VariablesDDAQuant()  # could be a session state variable
        self.texts: Type[WebpageTexts] = WebpageTexts

        self.user_input: Dict[str, Any] = dict()

        pbb.proteobench_page_config()

        if self.variables_dda_quant.submit not in st.session_state:
            st.session_state[self.variables_dda_quant.submit] = False
        try:
            token = st.secrets["gh"]["token"]
        except KeyError:
            token = ""
        self.ionmodule: DDAQuantIonModuleQExactive = DDAQuantIonModuleQExactive(token=token)
        self.parsesettingsbuilder = ParseSettingsBuilder(
            module_id=self.ionmodule.module_id, parse_settings_dir=self.variables_dda_quant.parse_settings_dir
        )

        self.quant_uiobjects = QuantUIObjects(
            self.variables_dda_quant,
            self.ionmodule,
            self.parsesettingsbuilder,
            page_name="Quant LFQ DDA ion QExactive",
        )

        self._main_page()

    def _main_page(self) -> None:
        """
        Set up the main page layout for the Streamlit application.
        """
        # Create tabs
        (
            tab_results_all,
            tab_submission_details,
            tab_indepth_plots,
            tab_multqc_plot,
            tab_results_new,
            tab_public_submission,
        ) = st.tabs(
            [
                "Public Benchmark Runs",
                "Submit New Data",
                "Results In-Depth",
                "pMultiQC Plot",
                "Results New Data",
                "Public Submission",
            ]
        )

        with tab_results_all:
            st.title(self.variables_dda_quant.title)
            st.link_button(
                "Go to module documentation",
                url=self.variables_dda_quant.doc_url,
                type="secondary",
                help="link to the module documentation",
            )
            if self.variables_dda_quant.beta_warning:
                st.warning(
                    "This module is in BETA phase. The figure presented below and the metrics calculation may change in the near future."
                )
            self.quant_uiobjects.display_all_data_results_main()

        # Tab 2: Submission Details
        with tab_submission_details:
            st.title(self.variables_dda_quant.title)

            st.link_button(
                "Go to module documentation",
                url=self.variables_dda_quant.doc_url,
                type="secondary",
                help="link to the module documentation",
            )
            if self.variables_dda_quant.beta_warning:
                st.warning(
                    "This module is in BETA phase. The figure presented below and the metrics calculation may change in the near future."
                )
            self.quant_uiobjects.display_submission_form()

        # Tab 3: in-depth plots current data
        with tab_indepth_plots:
            st.title(self.variables_dda_quant.title)

            st.link_button(
                "Go to module documentation",
                url=self.variables_dda_quant.doc_url,
                type="secondary",
                help="link to the module documentation",
            )
            if self.variables_dda_quant.beta_warning:
                st.warning(
                    "This module is in BETA phase. The figure presented below and the metrics calculation may change in the near future."
                )

            self.quant_uiobjects.display_indepth_plots()
            
        # Tab 2: pMultiQC plot based on intermediate data
        
        with tab_multqc_plot:
            st.title('pMultiQC Report for selected dataset.')
            # self.quant_uiobjects.display_multqc_plot()
            
            # write_report can write to stdout (or a ioBuffer?)
            if self.quant_uiobjects.variables_quant.result_perf in st.session_state.keys():
                tmp = st.session_state[self.quant_uiobjects.variables_quant.result_perf]
                tmp_path = Path('tmp_pmultiqc')
                tmp_path.mkdir(parents=True, exist_ok=True)
                tmp.to_csv(tmp_path / 'result_performance.csv', index=False)
                subprocess.run(
                    ["multiqc", "--parse_proteobench", "./tmp_pmultiqc", "-o", "./report"],
                    check=True,
                )

                st.write("Intermedate data saved to: ", tmp_path)

                file_path = Path("report/multiqc_report.html").resolve()
                with open(file_path, 'r', encoding='utf-8') as f:
                    html_content = f.read()
                    
                @st.fragment()
                def show_download_button():
                    """
                    Display a download button for the pMultiQC report.
                    """
                    st.markdown(
                        "Download the pMultiQC report generated from the intermediate data."
                    )
                    # components.html(html_content, height=800, scrolling=True)
                    st.download_button(
                        label="Download pMultiQC Report",
                        file_name="pMultiQC_report.html",
                        data=html_content,
                    )
                
                show_download_button()
            else:
                st.warning("No intermediate data available for pMultiQC report."
                           " Please first submit data.")


        # Tab 4: Results (New Submissions)
        with tab_results_new:
            st.title(self.variables_dda_quant.title)
            st.link_button(
                "Go to module documentation",
                url=self.variables_dda_quant.doc_url,
                type="secondary",
                help="link to the module documentation",
            )
            if self.variables_dda_quant.beta_warning:
                st.warning(
                    "This module is in BETA phase. The figure presented below and the metrics calculation may change in the near future."
                )

            self.quant_uiobjects.display_all_data_results_submitted()

        # Tab 5: Public Submission
        with tab_public_submission:
            st.title(self.variables_dda_quant.title)
            st.link_button(
                "Go to module documentation",
                url=self.variables_dda_quant.doc_url,
                type="secondary",
                help="link to the module documentation",
            )
            if self.variables_dda_quant.beta_warning:
                st.warning(
                    "This module is in BETA phase. The figure presented below and the metrics calculation may change in the near future."
                )
            self.quant_uiobjects.display_public_submission_ui()


if __name__ == "__main__":
    logging.basicConfig(format="%(levelname)s:%(message)s", level=logging.INFO)
    StreamlitUI()  # Instantiate and run the extended UI class<|MERGE_RESOLUTION|>--- conflicted
+++ resolved
@@ -2,11 +2,8 @@
 Streamlit UI for the DDA quantification - precursor ions module.
 """
 import logging
-<<<<<<< HEAD
 import subprocess
 from pathlib import Path
-=======
->>>>>>> 0cafe242
 from typing import Any, Dict, Type
 
 import pages.texts.proteobench_builder as pbb
