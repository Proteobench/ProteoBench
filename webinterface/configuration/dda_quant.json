{
    "software_version": {
        "type": "text_input",
        "label": "Software tool version",
        "placeholder": "1.0"
    },
    "search_engine": {
        "type": "text_input",
        "label": "Search engine name",
        "placeholder": "-"
    },
    "search_engine_version": {
        "type": "text_input",
        "label": "Search engine version",
        "placeholder": "1.0"
    },
    "ident_fdr_psm": {
        "type": "number_input",
        "label": "FDR psm",
        "min_value": 0.0,
        "max_value": 1.0,
        "format": "%.4f"
    },
    "ident_fdr_peptide": {
        "type": "number_input",
        "label": "FDR peptide",
        "min_value": 0.0,
        "max_value": 1.0,
        "format": "%.4f"
    },
    "ident_fdr_protein": {
        "type": "number_input",
        "label": "FDR protein",
        "min_value": 0.0,
        "max_value": 1.0,
        "format": "%.4f"
    },
    "precursor_mass_tolerance": {
<<<<<<< HEAD
        "type": "text_input",
        "label": "Precursor mass tolerance (including unit ppm, PPM or Da)",
        "placeholder": "4.5 ppm"
    },
    "fragment_mass_tolerance": {
        "type": "text_input",
        "label": "Fragment mass tolerance (including unit ppm, PPM or Da)",
        "placeholder": "20 ppm"
=======
        "type": "number_input",
        "label": "Precursor mass tolerance",
        "min_value": 0.0,
        "max_value": 200.0,
        "format": "%.4f"
    },
    "precursor_mass_tolerance_unit": {
        "type": "selectbox",
        "label": "Precursor tolerance unit",
        "value": {
            "MaxQuant": "-",
            "AlphaPept": "-",
            "FragPipe": "-",
            "Proline": "-",
            "WOMBAT": "-",
            "Sage": "-"
        },
        "options": [
            "-",
            "PPM",
            "Da"
        ]
    },
    "fragment_mass_tolerance": {
        "type": "number_input",
        "label": "Fragment mass tolerance",
        "min_value": 0.0,
        "max_value": 100.0,
        "format": "%.4f"
    },
    "fragment_mass_tolerance_unit": {
        "type": "selectbox",
        "label": "Fragment mass tolerance unit",
        "value": {
            "MaxQuant": "-",
            "AlphaPept": "-",
            "FragPipe": "-",
            "Proline": "-",
            "WOMBAT": "-",
            "Sage": "-"
        },
        "options": [
            "-",
            "PPM",
            "Da"
        ]
>>>>>>> 8d8e237e
    },
    "enzyme": {
        "type": "selectbox",
        "label": "Enzyme",
        "value": {
            "MaxQuant": "-",
            "AlphaPept": "-",
            "FragPipe": "-",
            "Proline": "-",
            "WOMBAT": "-",
            "Sage": "-"
        },
        "options": [
            "-",
            "Trypsin",
            "Chemotrypsin"
        ]
    },
    "allowed_miscleavages": {
        "type": "number_input",
        "label": "Maximum allowed number of missed cleavage",
        "min_value": 0,
        "max_value": 10,
        "format": "%d"
    },
    "fixed_mods": {
        "type": "text_input",
        "label": "Specify the fixed mods that were set",
        "placeholder": "CAM"
    },
    "variable_mods": {
        "type": "text_input",
        "label": "Specify the variable mods that were set (separated by a comma)",
        "placeholder": "MOxid, N-term Acetyl"
    },
    "min_precursor_charge": {
        "type": "number_input",
        "label": "Minimum precursor charge allowed",
        "min_value": 0,
        "max_value": 10,
        "format": "%d"
    },
    "max_precursor_charge": {
        "type": "number_input",
        "label": "Maximum precursor charge allowed",
        "min_value": 0,
        "max_value": 100,
        "format": "%d"
    },
    "max_mods": {
        "type": "number_input",
        "label": "Maximum number of modifications on peptides",
        "min_value": 0,
        "max_value": 10,
        "format": "%d"
    },
    "min_peptide_length": {
        "type": "number_input",
        "label": "Minimum peptide length",
        "min_value": 0,
        "max_value": 100,
        "format": "%d"
    },
    "max_peptide_length": {
        "type": "number_input",
        "label": "Maximum peptide length",
        "min_value": 0,
        "max_value": 1000,
        "format": "%d"
    },
    "enable_match_between_runs": {
        "type": "checkbox",
        "label": "Quantified with MBR",
        "value": {
            "MaxQuant": false,
            "AlphaPept": false,
            "FragPipe": false,
            "Proline": false,
            "WOMBAT": false,
            "Sage": true
        }
    },
    "workflow_description": {
        "type": "text_area",
        "label": "Fill in details not specified above",
        "placeholder": "This workflow was run with isotope errors considering M-1, M+1, and M+2 ...'",
        "height": 275
    }
}<|MERGE_RESOLUTION|>--- conflicted
+++ resolved
@@ -36,7 +36,6 @@
         "format": "%.4f"
     },
     "precursor_mass_tolerance": {
-<<<<<<< HEAD
         "type": "text_input",
         "label": "Precursor mass tolerance (including unit ppm, PPM or Da)",
         "placeholder": "4.5 ppm"
@@ -45,54 +44,6 @@
         "type": "text_input",
         "label": "Fragment mass tolerance (including unit ppm, PPM or Da)",
         "placeholder": "20 ppm"
-=======
-        "type": "number_input",
-        "label": "Precursor mass tolerance",
-        "min_value": 0.0,
-        "max_value": 200.0,
-        "format": "%.4f"
-    },
-    "precursor_mass_tolerance_unit": {
-        "type": "selectbox",
-        "label": "Precursor tolerance unit",
-        "value": {
-            "MaxQuant": "-",
-            "AlphaPept": "-",
-            "FragPipe": "-",
-            "Proline": "-",
-            "WOMBAT": "-",
-            "Sage": "-"
-        },
-        "options": [
-            "-",
-            "PPM",
-            "Da"
-        ]
-    },
-    "fragment_mass_tolerance": {
-        "type": "number_input",
-        "label": "Fragment mass tolerance",
-        "min_value": 0.0,
-        "max_value": 100.0,
-        "format": "%.4f"
-    },
-    "fragment_mass_tolerance_unit": {
-        "type": "selectbox",
-        "label": "Fragment mass tolerance unit",
-        "value": {
-            "MaxQuant": "-",
-            "AlphaPept": "-",
-            "FragPipe": "-",
-            "Proline": "-",
-            "WOMBAT": "-",
-            "Sage": "-"
-        },
-        "options": [
-            "-",
-            "PPM",
-            "Da"
-        ]
->>>>>>> 8d8e237e
     },
     "enzyme": {
         "type": "selectbox",
