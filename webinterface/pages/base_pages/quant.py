--- conflicted
+++ resolved
@@ -112,7 +112,6 @@
         if st.session_state["slider_id"] not in st.session_state.keys():
             st.session_state[st.session_state["slider_id"]] = self.variables_quant.default_val_slider
 
-<<<<<<< HEAD
     def create_selectbox(self) -> None:
         """Creates the selectbox for the Streamlit UI."""
         if "selectbox_id" not in st.session_state.keys():
@@ -123,10 +122,6 @@
         st.session_state["_selectbox_id"] = st.session_state["selectbox_id"]
         st.selectbox("Selectbox", ["None", "precursor_mass_tolerance", "fragment_mass_tolerance"], key=st.session_state["selectbox_id"])
 
-    def create_results(self) -> None:
-        """Creates the results section of the page."""
-        if self._results_already_initialized():
-=======
     def init_slider_submitted(self) -> None:
         ##########################################
         # Initialize slider ID and default value #
@@ -145,7 +140,6 @@
         """
         handled_submission = self._handle_form_submission()
         if handled_submission == False:
->>>>>>> f029f6ca
             return
 
         # Fetch the appropriate data
@@ -722,13 +716,9 @@
 
         # Plot any changes made to the data points
         try:
-<<<<<<< HEAD
             fig_metric = PlotDataPoint.plot_metric(
                 st.session_state[self.variables_quant.all_datapoints], label = st.session_state[st.session_state["selectbox_id"]]
             )
-=======
-            fig_metric = PlotDataPoint.plot_metric(st.session_state[self.variables_quant.all_datapoints_submitted])
->>>>>>> f029f6ca
         except Exception as e:
             st.error(f"Unable to plot the datapoints: {e}", icon="🚨")
 
@@ -915,27 +905,7 @@
             st.session_state[self.variables_quant.result_perf] = result_performance
             st.session_state[self.variables_quant.all_datapoints] = all_datapoints
             st.session_state[self.variables_quant.input_df] = input_df
-<<<<<<< HEAD
-        if not self.variables_quant.first_new_plot:
-            st.session_state[self.variables_quant.df_head] = st.session_state[self.variables_quant.result_perf].head(
-                100
-            )
-
-        st.session_state[self.variables_quant.fig_logfc] = self.plots_for_current_data(recalculate)
-
-        if recalculate:
-            try:
-                st.session_state[self.variables_quant.fig_metric] = PlotDataPoint.plot_metric(
-                st.session_state[self.variables_quant.all_datapoints], label = st.session_state[st.session_state["selectbox_id"]]
-            )
-            except Exception as e:
-                st.error(f"Unable to plot the datapoints: {e}", icon="🚨")
-
-        if self.variables_quant.first_new_plot:
-            self.create_first_new_plot()
-        else:
-            self.call_later_plot()
-=======
+
             # if not self.variables_quant.first_new_plot:
             #    st.session_state[self.variables_quant.df_head] = st.session_state[self.variables_quant.result_perf].head(
             #        100
@@ -955,7 +925,6 @@
             #    self.create_first_new_plot()
             # else:
             # self.call_later_plot()
->>>>>>> f029f6ca
 
         if all_datapoints is not None:
             st.session_state[self.variables_quant.all_datapoints] = all_datapoints
