--- conflicted
+++ resolved
@@ -79,14 +79,9 @@
             + f"Search engine: {benchmark_metrics_df.search_engine[idx]} {benchmark_metrics_df.search_engine_version[idx]}<br>"
             + f"FDR psm: {benchmark_metrics_df.ident_fdr_psm[idx]}<br>"
             + f"MBR: {benchmark_metrics_df.enable_match_between_runs[idx]}<br>"
-<<<<<<< HEAD
             + f"Precursor Tolerance: {benchmark_metrics_df.precursor_mass_tolerance[idx]}<br>"
             + f"Fragment Tolerance: {benchmark_metrics_df.fragment_mass_tolerance[idx]}<br>"
             + f"Enzyme: {benchmark_metrics_df.enzyme[idx]} <br>"
-=======
-            + f"Precursor Tolerance: {benchmark_metrics_df.precursor_mass_tolerance[idx]} {benchmark_metrics_df.precursor_mass_tolerance_unit[idx]}<br>"
-            + f"Fragment Tolerance: {benchmark_metrics_df.fragment_mass_tolerance[idx]} {benchmark_metrics_df.fragment_mass_tolerance_unit[idx]}<br>"
->>>>>>> ac2b97c7
             + f"Missed Cleavages: {benchmark_metrics_df.allowed_miscleavages[idx]}<br>"
             + f"Min peptide length: {benchmark_metrics_df.min_peptide_length[idx]}<br>"
             + f"Max peptide length: {benchmark_metrics_df.max_peptide_length[idx]}"
