[[pages]]
path = "Home.py"
name = "Home"

[[pages]]
path = "pages/module_pages/quant_lfq_DDA_ion.py"
name = "DDA Quant Precursor Level -BETA-"

[[pages]]
path = "pages/module_pages/quant_lfq_DDA_peptidoform.py"
name = "DDA Quant Peptidoform Level -BETA-"

[[pages]]
path = "pages/module_pages/quant_lfq_DIA_ion_AIF.py"
name = "DIA Quant Precursor Level - AIF -BETA-"

[[pages]]
path = "pages/module_pages/quant_lfq_DIA_ion_diaPASEF.py"
name = "DIA Quant Precursor Level - diaPASEF -BETA-"

[[pages]]
path = "pages/module_pages/quant_lfq_DIA_ion_singlecell.py"
<<<<<<< HEAD
name = "DIA Quant Ion Level - Single Cell (Astral) -BETA-"

[[pages]]
path = "pages/module_pages/denovo_lfq_DDA_HCD.py"
name = "De Novo - DDA HCD -BETA-"
=======
name = "DIA Quant Precursor Level - Single Cell (Astral) -BETA-"
>>>>>>> c5fac230
<|MERGE_RESOLUTION|>--- conflicted
+++ resolved
@@ -20,12 +20,8 @@
 
 [[pages]]
 path = "pages/module_pages/quant_lfq_DIA_ion_singlecell.py"
-<<<<<<< HEAD
-name = "DIA Quant Ion Level - Single Cell (Astral) -BETA-"
+name = "DIA Quant Precursor Level - Single Cell (Astral) -BETA-"
 
 [[pages]]
 path = "pages/module_pages/denovo_lfq_DDA_HCD.py"
-name = "De Novo - DDA HCD -BETA-"
-=======
-name = "DIA Quant Precursor Level - Single Cell (Astral) -BETA-"
->>>>>>> c5fac230
+name = "De Novo - DDA HCD -BETA-"