"""Streamlit-based web interface for ProteoBench."""

import json
import logging
import os
import tempfile
import uuid
from datetime import datetime
from pprint import pformat
from typing import Any, Dict, Optional

import pages.texts.proteobench_builder as pbb
import pandas as pd
import plotly.graph_objects as go
import streamlit as st
import streamlit_utils
from pages.pages_variables.dda_quant_variables import VariablesDDAQuant
from streamlit_extras.let_it_rain import rain

from proteobench.io.parsing.parse_settings_ion import ParseSettingsBuilder
from proteobench.modules.dda_quant_ion.dda_quant_ion_module import (
    DDAQuantIonModule as IonModule,
)
from proteobench.plotting.plot_quant import PlotDataPoint

logger: logging.Logger = logging.getLogger(__name__)


class QuantUIObjects:
    """
    Main class for the Streamlit interface of ProteoBench quantification.
    This class handles the creation of the Streamlit UI elements, including the main page layout,
    input forms, results display, and data submission elements.
    """

    def __init__(
        self, variables_quant: VariablesDDAQuant, ionmodule: IonModule, parsesettingsbuilder: ParseSettingsBuilder
    ) -> None:
        """Initializes the Streamlit UI objects for the quantification modules."""
        self.variables_quant: VariablesDDAQuant = variables_quant
        self.ionmodule: IonModule = ionmodule
        self.parsesettingsbuilder: ParseSettingsBuilder = parsesettingsbuilder
        self.user_input: Dict[str, Any] = dict()

        # Create page config and sidebar
        pbb.proteobench_page_config()
        pbb.proteobench_sidebar()

        self.first_point_plotted = False
        st.session_state[self.variables_quant.submit] = False
        self.stop_duplicating = False

    def display_submission_form(self) -> None:
        """Creates the main submission form for the Streamlit UI."""
        with st.form(key="main_form"):
            self.generate_input_fields()
            self.generate_additional_parameters_fields()
            st.markdown(self.variables_quant.texts.ShortMessages.run_instructions)
            submit_button = st.form_submit_button("Parse and bench", help=self.variables_quant.texts.Help.parse_button)

        if submit_button:
            self.process_submission_form()

    def generate_input_widget(self, input_format: str, content: dict) -> Any:
        """Generates input fields in the Streamlit UI based on the specified format and content."""
        field_type = content.get("type")
        if field_type == "text_area":
            return self.generate_text_area_widget(input_format, content)
        elif field_type == "text_input":
            return self._generate_text_input(input_format, content)
        elif field_type == "number_input":
            return self._generate_number_input(content)
        elif field_type == "selectbox":
            return self._generate_selectbox(input_format, content)
        elif field_type == "checkbox":
            return self._generate_checkbox(input_format, content)

    def initialize_main_slider(self) -> None:
        if self.variables_quant.slider_id_uuid not in st.session_state.keys():
            st.session_state[self.variables_quant.slider_id_uuid] = uuid.uuid4()
        if st.session_state[self.variables_quant.slider_id_uuid] not in st.session_state.keys():
            st.session_state[st.session_state[self.variables_quant.slider_id_uuid]] = (
                self.variables_quant.default_val_slider
            )

    def generate_main_selectbox(self) -> None:
        """Creates the selectbox for the Streamlit UI."""
        if self.variables_quant.selectbox_id_uuid not in st.session_state.keys():
            st.session_state[self.variables_quant.selectbox_id_uuid] = uuid.uuid4()

        try:
            st.selectbox(
                "Select label to plot",
                ["None", "precursor_mass_tolerance", "fragment_mass_tolerance", "enable_match_between_runs"],
                key=st.session_state[self.variables_quant.selectbox_id_uuid],
            )
        except Exception as e:
            st.error(f"Unable to create the selectbox: {e}", icon="🚨")

    def generate_submitted_selectbox(self) -> None:
        """Creates the selectbox for the Streamlit UI."""
        if self.variables_quant.selectbox_id_submitted_uuid not in st.session_state.keys():
            st.session_state[self.variables_quant.selectbox_id_submitted_uuid] = uuid.uuid4()

        try:
            st.selectbox(
                "Select label to plot",
                ["None", "precursor_mass_tolerance", "fragment_mass_tolerance"],
                key=st.session_state[self.variables_quant.selectbox_id_submitted_uuid],
            )
        except Exception as e:
            st.error(f"Unable to create the selectbox: {e}", icon="🚨")

    def initialize_submitted_slider(self) -> None:
        if self.variables_quant.slider_id_submitted_uuid not in st.session_state.keys():
            st.session_state[self.variables_quant.slider_id_submitted_uuid] = uuid.uuid4()
        if st.session_state[self.variables_quant.slider_id_submitted_uuid] not in st.session_state.keys():
            st.session_state[st.session_state[self.variables_quant.slider_id_submitted_uuid]] = (
                self.variables_quant.default_val_slider
            )

    def display_submitted_results(self) -> None:
        """Displays the results section of the page for submitted data."""
        handled_submission = self.process_submission_form()
        if handled_submission == False:
            return

        self.initialize_submitted_data_points()
        data_points_filtered = self.filter_data_submitted_slider()

        try:
            fig_metric = PlotDataPoint.plot_metric(
                data_points_filtered,
                label=st.session_state[st.session_state[self.variables_quant.selectbox_id_submitted_uuid]],
            )
            st.plotly_chart(fig_metric, use_container_width=True)
        except Exception as e:
            st.error(f"Unable to plot the datapoints: {e}", icon="🚨")

        st.session_state[self.variables_quant.table_id_uuid] = uuid.uuid4()
        st.data_editor(
            st.session_state[self.variables_quant.all_datapoints_submitted],
            key=st.session_state[self.variables_quant.table_id_uuid],
            on_change=self.handle_submitted_table_edits,
        )

        st.title("Public submission")
        st.markdown(
            "If you want to make this point — and the associated data — publicly available, please go to “Public Submission"
        )

    def display_existing_results(self) -> None:
        """Displays the results section of the page for existing data."""
        self.initialize_main_data_points()
        data_points_filtered = self.filter_data_main_slider()

        try:
            fig_metric = PlotDataPoint.plot_metric(
                data_points_filtered, label=st.session_state[st.session_state[self.variables_quant.selectbox_id_uuid]]
            )
            st.plotly_chart(fig_metric, use_container_width=True)
        except Exception as e:
            st.error(f"Unable to plot the datapoints: {e}", icon="🚨")

        st.dataframe(data_points_filtered)
        self.display_download_section()

    def submit_to_repository(self, params) -> Optional[str]:
        """Handles the submission process of the benchmark results to the ProteoBench repository."""
        st.session_state[self.variables_quant.submit] = True
        pr_url = self.generate_submission_button()

        if not pr_url:
            return None

        self.clear_highlight_column()
        pr_url = self.create_pull_request(params, pr_url)

        if pr_url:
            self.save_intermediate_submission_data(pr_url)

        return pr_url

    def show_submission_success_message(self, pr_url) -> None:
        """Handles the UI updates and notifications after a successful submission."""
        if st.session_state[self.variables_quant.submit]:
            st.subheader("SUCCESS")
            st.markdown(self.variables_quant.texts.ShortMessages.submission_processing_warning)
            try:
                st.write(f"Follow your submission approval here: [{pr_url}]({pr_url})")
            except UnboundLocalError:
                pass

            st.session_state[self.variables_quant.submit] = False
            rain(emoji="🎈", font_size=54, falling_speed=5, animation_length=1)

    def generate_submission_ui_elements(self) -> None:
        """Creates the UI elements necessary for data submission, including metadata uploader and comments section."""
        try:
            self.copy_dataframes_for_submission()
            self.submission_ready = True
        except:
            self.submission_ready = False
            st.error(":x: Please provide a result file", icon="🚨")
        self.generate_metadata_uploader()
        self.generate_comments_section()
        self.generate_confirmation_checkbox()

    def generate_input_fields(self) -> None:
        """Creates the input section of the form."""
        st.subheader("Input files")
        st.markdown(open(self.variables_quant.description_input_file_md, "r").read())
        self.user_input["input_format"] = st.selectbox(
            "Software tool",
            self.parsesettingsbuilder.INPUT_FORMATS,
            help=self.variables_quant.texts.Help.input_format,
        )
        self.user_input["input_csv"] = st.file_uploader(
            "Software tool result file", help=self.variables_quant.texts.Help.input_file
        )

    def generate_additional_parameters_fields(self) -> None:
        """Creates the additional parameters section of the form and initializes the parameter fields."""
        st.markdown(self.variables_quant.texts.ShortMessages.initial_parameters)
        with open(self.variables_quant.additional_params_json) as file:
            config = json.load(file)
        for key, value in config.items():
            if key == "comments_for_plotting":
                self.user_input[key] = self.generate_input_widget(self.user_input["input_format"], value)
            else:
                self.user_input[key] = None

    def process_submission_form(self) -> None:
        """Handles the form submission logic."""
        if not self.user_input["input_csv"]:
            st.error(":x: Please provide a result file", icon="🚨")
            return False
        self.execute_proteobench()
        self.first_point_plotted = True

    def generate_text_area_widget(self, input_format: str, content: dict) -> Any:
        """Generates a text area input field."""
        placeholder = content.get("placeholder")
        value = content.get("value", {}).get(input_format)
        height = content.get("height", 200)
        return st.text_area(content["label"], placeholder=placeholder, value=value, height=height)

    def initialize_main_data_points(self) -> None:
        """Initializes the all_datapoints variable in the session state."""
        if self.variables_quant.all_datapoints not in st.session_state.keys():
            st.session_state[self.variables_quant.all_datapoints] = None
            st.session_state[self.variables_quant.all_datapoints] = self.ionmodule.obtain_all_data_points(
                all_datapoints=st.session_state[self.variables_quant.all_datapoints]
            )

    def initialize_submitted_data_points(self) -> None:
        """Initializes the all_datapoints variable in the session state."""
        if self.variables_quant.all_datapoints_submitted not in st.session_state.keys():
            st.session_state[self.variables_quant.all_datapoints_submitted] = None
            st.session_state[self.variables_quant.all_datapoints_submitted] = self.ionmodule.obtain_all_data_points(
                all_datapoints=st.session_state[self.variables_quant.all_datapoints_submitted]
            )

    def filter_data_main_slider(self) -> None:
        """Filters the data points based on the slider value."""
        if self.variables_quant.slider_id_uuid in st.session_state.keys():
            return self.ionmodule.filter_data_point(
                st.session_state[self.variables_quant.all_datapoints],
                st.session_state[st.session_state[self.variables_quant.slider_id_uuid]],
            )

    def filter_data_submitted_slider(self) -> None:
        """Filters the data points based on the slider value."""
        if (
            self.variables_quant.slider_id_submitted_uuid in st.session_state.keys()
            and self.variables_quant.all_datapoints_submitted in st.session_state.keys()
        ):
            return self.ionmodule.filter_data_point(
                st.session_state[self.variables_quant.all_datapoints_submitted],
                st.session_state[st.session_state[self.variables_quant.slider_id_submitted_uuid]],
            )

    def set_highlight_column_in_submitted_data(self) -> None:
        """Initializes the highlight column in the data points."""
        if (
            self.variables_quant.highlight_list_submitted not in st.session_state.keys()
            and "Highlight" not in st.session_state[self.variables_quant.all_datapoints_submitted].columns
        ):
            st.session_state[self.variables_quant.all_datapoints_submitted].insert(
                0, "Highlight", [False] * len(st.session_state[self.variables_quant.all_datapoints_submitted].index)
            )
        elif "Highlight" not in st.session_state[self.variables_quant.all_datapoints_submitted].columns:
            st.session_state[self.variables_quant.all_datapoints_submitted].insert(
                0, "Highlight", st.session_state[self.variables_quant.highlight_list_submitted]
            )
        elif "Highlight" in st.session_state[self.variables_quant.all_datapoints_submitted].columns:
            st.session_state[self.variables_quant.all_datapoints_submitted]["Highlight"] = st.session_state[
                self.variables_quant.all_datapoints_submitted
            ]["Highlight"].fillna(False)

    def generate_main_slider(self) -> None:
        """Creates a slider input."""
        if self.variables_quant.slider_id_uuid not in st.session_state:
            st.session_state[self.variables_quant.slider_id_uuid] = uuid.uuid4()
        slider_key = st.session_state[self.variables_quant.slider_id_uuid]

        st.markdown(open(self.variables_quant.description_slider_md, "r").read())

        st.select_slider(
            label="Minimal ion quantifications (# samples)",
            options=[1, 2, 3, 4, 5, 6],
            value=st.session_state.get(slider_key, self.variables_quant.default_val_slider),
            key=slider_key,
        )

    def generate_submitted_slider(self) -> None:
        """Creates a slider input."""
        if self.variables_quant.slider_id_submitted_uuid not in st.session_state:
            st.session_state[self.variables_quant.slider_id_submitted_uuid] = uuid.uuid4()
        slider_key = st.session_state[self.variables_quant.slider_id_submitted_uuid]

        st.markdown(open(self.variables_quant.description_slider_md, "r").read())

        st.select_slider(
            label="Minimal ion quantifications (# samples)",
            options=[1, 2, 3, 4, 5, 6],
            value=st.session_state.get(slider_key, self.variables_quant.default_val_slider),
            key=slider_key,
        )

    def display_download_section(self, reset_uuid=False) -> None:
        """Render the selector and area for raw data download."""
        downloads_df = st.session_state[self.variables_quant.all_datapoints][["id", "intermediate_hash"]]
        downloads_df.set_index("intermediate_hash", drop=False, inplace=True)

        if self.variables_quant.placeholder_downloads_container not in st.session_state.keys() or reset_uuid:
            st.session_state[self.variables_quant.placeholder_downloads_container] = st.empty()
            st.session_state[self.variables_quant.download_selector_id_uuid] = uuid.uuid4()

        with st.session_state[self.variables_quant.placeholder_downloads_container].container(border=True):
            st.subheader("Download raw datasets")

            st.selectbox(
                "Select dataset",
                downloads_df["intermediate_hash"],
                index=None,
                key=st.session_state[self.variables_quant.download_selector_id_uuid],
                format_func=lambda x: downloads_df["id"][x],
            )

            if (
                st.session_state[st.session_state[self.variables_quant.download_selector_id_uuid]] != None
                and st.secrets["storage"]["dir"] != None
            ):
                dataset_path = (
                    st.secrets["storage"]["dir"]
                    + "/"
                    + st.session_state[st.session_state[self.variables_quant.download_selector_id_uuid]]
                )
                if os.path.isdir(dataset_path):
                    files = os.listdir(dataset_path)
                    for file_name in files:
                        path_to_file = dataset_path + "/" + file_name
                        with open(path_to_file, "rb") as file:
                            st.download_button(file_name, file, file_name=file_name)
                else:
                    st.write("Directory for this dataset does not exist, this should not happen.")

    def generate_submission_button(self) -> Optional[str]:
        """Creates a button for public submission and returns the PR URL if the button is pressed."""
        if self.variables_quant.button_submission_uuid not in st.session_state.keys():
            button_submission_uuid = uuid.uuid4()
            st.session_state[self.variables_quant.button_submission_uuid] = button_submission_uuid

        submit_pr = st.button(
            "I really want to upload it", key=st.session_state[self.variables_quant.button_submission_uuid]
        )
        if not submit_pr:
            return None

        return "button_pressed"

    def clear_highlight_column(self) -> None:
        """Removes the highlight column from the submission data if it exists."""
        if "Highlight" in st.session_state[self.variables_quant.all_datapoints_submission].columns:
            st.session_state[self.variables_quant.all_datapoints_submission].drop("Highlight", inplace=True, axis=1)

    def create_pull_request(self, params: Any, pr_url: str) -> Optional[str]:
        """Submits the pull request with the benchmark results and returns the PR URL."""
        user_comments = self.user_input["comments_for_submission"]

        try:
            pr_url = self.ionmodule.clone_pr(
                st.session_state[self.variables_quant.all_datapoints_submission],
                params,
                remote_git=self.variables_quant.github_link_pr,
                submission_comments=user_comments,
            )
        except Exception as e:
            st.error(f"Unable to create the pull request: {e}", icon="🚨")
            pr_url = None

        if not pr_url:
            del st.session_state[self.variables_quant.submit]

        return pr_url

    def save_intermediate_submission_data(self, pr_url: str) -> None:
        """Stores intermediate and input data to the storage directory if available."""
        id = str(
            st.session_state[self.variables_quant.all_datapoints_submission][
                st.session_state[self.variables_quant.all_datapoints_submission]["old_new"] == "new"
            ].iloc[-1, :]["intermediate_hash"]
        )

        if "storage" in st.secrets.keys():
            self.ionmodule.write_intermediate_raw(
                st.secrets["storage"]["dir"],
                id,
                st.session_state[self.variables_quant.input_df_submission],
                st.session_state[self.variables_quant.result_performance_submission],
                self.user_input[self.variables_quant.meta_data],
            )

    def copy_dataframes_for_submission(self) -> None:
        """Creates copies of the dataframes before submission."""
        if st.session_state[self.variables_quant.all_datapoints_submitted] is not None:
            st.session_state[self.variables_quant.all_datapoints_submission] = st.session_state[
                self.variables_quant.all_datapoints_submitted
            ].copy()
        if st.session_state[self.variables_quant.input_df] is not None:
            st.session_state[self.variables_quant.input_df_submission] = st.session_state[
                self.variables_quant.input_df
            ].copy()
        if st.session_state[self.variables_quant.result_perf] is not None:
            st.session_state[self.variables_quant.result_performance_submission] = st.session_state[
                self.variables_quant.result_perf
            ].copy()

    def generate_metadata_uploader(self) -> None:
        """Creates the file uploader for meta data."""
        self.user_input[self.variables_quant.meta_data] = st.file_uploader(
            "Meta data for searches",
            help=self.variables_quant.texts.Help.meta_data_file,
            accept_multiple_files=True,
        )

    def generate_comments_section(self) -> None:
        """Creates the text area for submission comments."""
        self.user_input["comments_for_submission"] = st.text_area(
            "Comments for submission",
            placeholder=self.variables_quant.texts.ShortMessages.parameters_additional,
            height=200,
        )
        st.session_state[self.variables_quant.meta_data_text] = self.user_input["comments_for_submission"]

    def generate_confirmation_checkbox(self) -> None:
        """Creates the confirmation checkbox for metadata correctness."""
        st.session_state[self.variables_quant.check_submission] = st.checkbox(
            "I confirm that the metadata is correct",
        )
        self.stop_duplicating = True

    def execute_proteobench(self) -> None:
        """Executes the ProteoBench benchmarking process."""
        if self.variables_quant.all_datapoints_submitted not in st.session_state:
            self.initialize_main_data_points()

        result_performance, all_datapoints, input_df = self.run_benchmarking_process()
        st.session_state[self.variables_quant.all_datapoints_submitted] = all_datapoints

        self.set_highlight_column_in_submitted_data()

        st.session_state[self.variables_quant.result_perf] = result_performance

        st.session_state[self.variables_quant.input_df] = input_df

    def run_benchmarking_process(self):
        """Executes the benchmarking process and returns the results."""
        with tempfile.NamedTemporaryFile(delete=False) as tmp_file:
            tmp_file.write(self.user_input["input_csv"].getbuffer())
            temp_file_name = tmp_file.name
        # f = open(temp_file_name)
        # f.seek(0)

        if st.session_state[self.variables_quant.slider_id_submitted_uuid] in st.session_state.keys():
            set_slider_val = st.session_state[st.session_state[self.variables_quant.slider_id_submitted_uuid]]
        else:
            set_slider_val = self.variables_quant.default_val_slider

        if self.variables_quant.all_datapoints_submitted in st.session_state.keys():
            all_datapoints = st.session_state[self.variables_quant.all_datapoints_submitted]
        else:
            all_datapoints = st.session_state[self.variables_quant.all_datapoints]

        return self.ionmodule.benchmarking(
<<<<<<< HEAD
            self.user_input["input_csv"],
=======
            f,
>>>>>>> 8ed5b5ad
            self.user_input["input_format"],
            self.user_input,
            all_datapoints,
            default_cutoff_min_prec=set_slider_val,
        )

    def handle_submitted_table_edits(self) -> None:
        """Callback function for handling edits made to the data table in the UI."""
        edits = st.session_state[st.session_state[self.variables_quant.table_id_uuid]]["edited_rows"].items()
        for k, v in edits:
            try:
                st.session_state[self.variables_quant.all_datapoints_submitted][list(v.keys())[0]].iloc[k] = list(
                    v.values()
                )[0]
            except TypeError:
                return
        st.session_state[self.variables_quant.highlight_list_submitted] = list(
            st.session_state[self.variables_quant.all_datapoints_submitted]["Highlight"]
        )
        st.session_state[self.variables_quant.placeholder_table] = st.session_state[
            self.variables_quant.all_datapoints_submitted
        ]

        try:
            fig_metric = PlotDataPoint.plot_metric(
                st.session_state[self.variables_quant.all_datapoints],
                label=st.session_state[st.session_state[self.variables_quant.selectbox_id_uuid]],
            )
        except Exception as e:
            st.error(f"Unable to plot the datapoints: {e}", icon="🚨")

        st.session_state[self.variables_quant.fig_metric] = fig_metric

    def load_user_parameters(self) -> Any:
        """Reads and processes the parameter files provided by the user."""
        params = None

        try:
            params = self.ionmodule.load_params_file(
                self.user_input[self.variables_quant.meta_data], self.user_input["input_format"]
            )
            st.text(f"Parsed and selected parameters:\n{pformat(params.__dict__)}")
        except KeyError as e:
            st.error("Parsing of meta parameters file for this software is not supported yet.", icon="🚨")
        except Exception as e:
            input_f = self.user_input["input_format"]
            st.error(
                f"Unexpected error while parsing file. Make sure you provided a meta parameters file produced by {input_f}: {e}",
                icon="🚨",
            )
        return params

    def generate_sample_name(self) -> str:
        """Generates a unique sample name based on the input format, software version, and the current timestamp."""
        time_stamp = datetime.now().strftime("%Y%m%d_%H%M%S")
        sample_name = "-".join(
            [
                self.user_input["input_format"],
                time_stamp,
            ]
        )

        return sample_name

    def display_public_submission_ui(self) -> None:
        if self.variables_quant.first_new_plot:
            self.generate_submission_ui_elements()

        if self.user_input[self.variables_quant.meta_data]:
            params = self.load_user_parameters()
        else:
            params = None

        if st.session_state[self.variables_quant.check_submission] and params != None:
            pr_url = self.submit_to_repository(params)
        if self.submission_ready == False:
            return
        if (
            st.session_state[self.variables_quant.check_submission]
            and params != None
            and self.variables_quant.submit in st.session_state
            and pr_url != None
        ):
            self.show_submission_success_message(pr_url)

    def generate_current_data_plots(self, recalculate: bool) -> go.Figure:
        """Generates and returns plots based on the current benchmark data."""
        if self.variables_quant.result_perf not in st.session_state.keys():
            st.error(":x: Please provide a result file", icon="🚨")
            return False

        st.session_state[self.variables_quant.result_perf] = st.session_state[self.variables_quant.result_perf][
            st.session_state[self.variables_quant.result_perf]["nr_observed"]
            >= st.session_state[st.session_state[self.variables_quant.slider_id_uuid]]
        ]

        if recalculate:
            parse_settings = self.parsesettingsbuilder.build_parser(self.user_input["input_format"])

            fig_logfc = PlotDataPoint.plot_fold_change_histogram(
                st.session_state[self.variables_quant.result_perf], parse_settings.species_expected_ratio()
            )
            fig_CV = PlotDataPoint.plot_CV_violinplot(st.session_state[self.variables_quant.result_perf])
            st.session_state[self.variables_quant.fig_cv] = fig_CV
            st.session_state[self.variables_quant.fig_logfc] = fig_logfc
        else:
            fig_logfc = st.session_state[self.variables_quant.fig_logfc]
            fig_CV = st.session_state[self.variables_quant.fig_cv]

        if self.variables_quant.first_new_plot:
            col1, col2 = st.columns(2)
            col1.subheader("Log2 Fold Change distributions by species.")
            col1.markdown(
                """
                    Left Panel : log2 fold changes calculated from your data
                """
            )
            col1.plotly_chart(fig_logfc, use_container_width=True)

            col2.subheader("Coefficient of variation distribution in Group A and B.")
            col2.markdown(
                """
                    Right Panel Panel : CV calculated from your data
                """
            )
            col2.plotly_chart(fig_CV, use_container_width=True)
        else:
            pass

        st.subheader("Sample of the processed file")
        st.markdown(open(self.variables_quant.description_table_md, "r").read())
        st.session_state[self.variables_quant.df_head] = st.dataframe(
            st.session_state[self.variables_quant.result_perf].head(100)
        )

        st.subheader("Download table")
        random_uuid = uuid.uuid4()
        sample_name = self.generate_sample_name()
        st.download_button(
            label="Download",
            data=streamlit_utils.save_dataframe(st.session_state[self.variables_quant.result_perf]),
            file_name=f"{sample_name}.csv",
            mime="text/csv",
            key=f"{random_uuid}",
        )

        return fig_logfc

    def display_all_data_results_main(self) -> None:
        """Displays the results for all data in Tab 1."""
        st.title("Results (All Data)")
        self.initialize_main_slider()
        self.generate_main_slider()
        self.generate_main_selectbox()
        self.display_existing_results()

    def display_all_data_results_submitted(self) -> None:
        """Displays the results for all data in Tab 1."""
        st.title("Results (All Data)")
        self.initialize_submitted_slider()
        self.generate_submitted_slider()
        self.generate_submitted_selectbox()
        self.display_submitted_results()


if __name__ == "__main__":
    logging.basicConfig(format="%(levelname)s:%(message)s", level=logging.INFO)
    QuantUIObjects()<|MERGE_RESOLUTION|>--- conflicted
+++ resolved
@@ -494,11 +494,7 @@
             all_datapoints = st.session_state[self.variables_quant.all_datapoints]
 
         return self.ionmodule.benchmarking(
-<<<<<<< HEAD
             self.user_input["input_csv"],
-=======
-            f,
->>>>>>> 8ed5b5ad
             self.user_input["input_format"],
             self.user_input,
             all_datapoints,
