# DDA quantification - precursor ions

This module compares the sensitivity and quantification accuracy for data acquired with data-dependent acquisition (DDA) on a Q Exactive HF-X Orbitrap (Thermo Fisher).
Users can load their data and inspect the results privately. They can also make their outputs public by providing the associated parameter file and submitting the benchmark run to ProteoBench. By doing so, their workflow output will be stored alongside all other benchmark runs in ProteoBench and will be accessible to the entire community.

**This module is not designed to compare later-stages post-processing of quantitative data such as missing value replacement, and we advise users to publically upload data without replacement of missing values and without manual filtering.**  

We think that this module is more suited to evaluate the impact of (non exhaustive list):
- search engine identification
- peak picking
- match between run
- low-level ion signal normalisation

Other modules will be more suited to explore further post-pocessing steps. 

## Data set

A subset of the Q Exactive HF-X Orbitrap (Thermo Fisher) data dependent acquisition (DDA) data described by [Van Puyvelde et al., 2022](https://www.nature.com/articles/s41597-022-01216-6) was used as a benchmark dataset. Here, only the first biological replicate series (named “alpha”) was used, encompassing three technical replicates of two different conditions (referred to as “A” and “B”). The samples are a mixture of commercial peptide digest standards of the following species: Escherichia coli (P/N:186003196, Waters Corporation), Yeast (P/N: V7461, Promega) and Human (P/N: V6951, Promega), with logarithmic fold changes (log2FCs) of 0, −1 and 2 for respectively Human, Yeast and E.coli. 
Please refer to the original publication for the full description of sample preparation and data acquisition parameters ([Van Puyvelde et al., 2022](https://www.nature.com/articles/s41597-022-01216-6)). 

The files can be downloaded from the proteomeXchange repository [PXD028735](https://www.ebi.ac.uk/pride/archive/projects/PXD028735), make sure that you download the following raw files:

- [LFQ_Orbitrap_DDA_Condition_A_Sample_Alpha_01.raw](https://ftp.pride.ebi.ac.uk/pride/data/archive/2022/02/PXD028735/LFQ_Orbitrap_DDA_Condition_A_Sample_Alpha_01.raw)
- [LFQ_Orbitrap_DDA_Condition_A_Sample_Alpha_02.raw](https://ftp.pride.ebi.ac.uk/pride/data/archive/2022/02/PXD028735/LFQ_Orbitrap_DDA_Condition_A_Sample_Alpha_02.raw)
- [LFQ_Orbitrap_DDA_Condition_A_Sample_Alpha_03.raw](https://ftp.pride.ebi.ac.uk/pride/data/archive/2022/02/PXD028735/LFQ_Orbitrap_DDA_Condition_A_Sample_Alpha_03.raw)
- [LFQ_Orbitrap_DDA_Condition_B_Sample_Alpha_01.raw](https://ftp.pride.ebi.ac.uk/pride/data/archive/2022/02/PXD028735/LFQ_Orbitrap_DDA_Condition_B_Sample_Alpha_01.raw)
- [LFQ_Orbitrap_DDA_Condition_B_Sample_Alpha_02.raw](https://ftp.pride.ebi.ac.uk/pride/data/archive/2022/02/PXD028735/LFQ_Orbitrap_DDA_Condition_B_Sample_Alpha_02.raw)
- [LFQ_Orbitrap_DDA_Condition_B_Sample_Alpha_03.raw](https://ftp.pride.ebi.ac.uk/pride/data/archive/2022/02/PXD028735/LFQ_Orbitrap_DDA_Condition_B_Sample_Alpha_03.raw)

Alternatively, you can download them from the ProteoBench server here: [proteobench.cubimed.rub.de/datasets/raw_files/DDA/](https://proteobench.cubimed.rub.de/datasets/raw_files/DDA/)

**It is imperative not to rename the files once downloaded!**

Download the zipped FASTA file here: [ProteoBenchFASTA_MixedSpecies_HYE.zip](https://proteobench.cubimed.rub.de/datasets/fasta/ProteoBenchFASTA_MixedSpecies_HYE.zip).
The fasta file provided for this module contains the three species
present in the samples **and contaminant proteins**
([Frankenfield et al., JPR](https://pubs.acs.org/doi/10.1021/acs.jproteome.2c00145))

## Metric calculation

For each precursor ion (modified sequence + charge), we calculate the sum of signal per raw file. Contaminant sequences flagged with the prefix "Cont_" in the fasta file are removed, as well as the peptide ions that match proteins from several species and the peptide ions that are not quantified in any raw file. When applicable, "zeroes" are replaced by NAs and missing values are ignored.
Then we log2-transform the values, and calculate the mean signal per condition, with the standard deviation and coefficient of variation (CV). For each precursor ion, we calculate the difference between the mean(log2) in A and B, and compare it to its expected value (Human: 0, _E. coli_: -2, and Yeast: 1). The difference between measured and expected mean(log2) is called "epsilon".
The total number of unique precursor ions is reported on the vertical axis, and the mean or median absolute epsilon is reported on the horizontal axis. More detailed description of how the data are handled before metrics calculation may be found in the tool-specific paragraphs below. 

## How to use

Click [here](https://proteobench.cubimed.rub.de/Quant_LFQ_DDA_ion) if you want to submit your results or when you want to explore the DDA quantification module.

### Input data for private visualisation of your benchmark run(s)

The module is flexible in terms of what workflow the participants can run. However, to ensure a fair comparison of the different processing tools, we suggest using the parameters listed in Table 1.

**Table 1. Suggested parameters for module 2**
|Parameter|Value|
|---------|-----|
|Maximum number of missed cleavages|2|
|PSM FDR|0.01|
|Endopeptidase|Trypsin/P|
|Fixed modifications|Carbamidomethylation (C)|
|Variable modifications|Oxidation (M), Acetyl (Protein N-term)|
|Precursor mass tolerance|10 ppm|
|Fragment mass tolerance|0.02 Da|
|Minimum peptide length|7 residues|

### Submit your run for public usage

When you have successfully uploaded and visualized a benchmark run, we strongly encourage you to add the result to the online repository. This way, your run will be available to the entire community and can be compared to all other uploaded benchmark runs. By doing so, your workflow outputs, parameters and calculated metrics will be stored and publicly available. 


To submit your run for public usage, you need to upload the parameter file associated to your run in the field `Meta data for searches`. Currently, we accept outputs from MaxQuant, FragPipe, Proline Studio, AlphaPept, PEAKS and i2MassChroQ (see below for more tool-specific details). Please fill the `Comments for submission` if needed, and confirm that the metadata is correct (corresponds to the benchmark run) before checking the button `I confirm that the metadata is correct`. Then the button
`I really want to upload it` will appear to trigger the submission.

After upload, you will get a link to a Github pull request associated with your data. Please copy it and save it. With this link, you can get the unique identifier of your run (for example `ProlineStudio__20240106_141919`), and follow the advancement of your submission and add comments to communicate with the ProteoBench maintainers. If everything looks good, your submission will be reviewed and accepted (it will take a few working days). Then, your benchmark run will be added to the public runs of this module and plotted alongside all other benchmark runs in the figure. 

## Important Tool-specific settings
Table 2 provides an overview of the required input files for public submission. More detailed instructions are provided for each individual tool in the following section.

**Table 2. Overview of input files required for metric caluclation and public submission**
|Tool|Input file|Parameter File|
|---------|-----|-|
|AlphaPept|result_peptides.tsv|results.yaml|
|FragPipe|combined_ion.tsv|fragpipe.workflow|
|i2MassChroQ|_export.tsv|Project parameters.tsv|
|MaxQuant|evidence.txt|mqpar.xml|
|Proline Studio|<result file>.xlsx|<result file>.xlsx|
|quantms|<project-name>.sdrf_openms_design_msstats_in.csv|nf_core_quantms_software_mqc_versions.yml, params_<timestamp>.json|
|Sage|lfq.tsv|results.json|
|PEAKS|lfq_features.csv|parameters.txt|
|Quantms|<name>.sdrf_openms_design_msstats_in.csv|params_<timestamp>.json,versons.yml|

### AlphaPept (legacy tool\*)

To generate data compatible with ProteoBench, you can:
1. Load folder that contains the data files.
2. Define parameters 
-> For Match Between runs, please select “Match”
3. The input files for ProteoBench are "result_peptides.tsv" (peptide identification) and "results.yaml" (parameter file)

Once uploaded to ProteoBench:
In the "result_peptides.tsv", the following columns are considered:

- "shortname" to get the raw file name and know what samples the results comes from
- "protein" to get protein accessions and species
- "sequence" to get the modified sequences
- "charge" to get the charge of the precursor
- "decoy" to identify decoy matches ("true")
- "ms1_int_sum_apex_dn" to get the intensity values

\* AlphaPept has been labelled "legacy tool" since it has not been developped for more than a year. It may thus underperform compared to the most recent versions of other tools.

### FragPipe

To generate data compatible with ProteoBench, you can:
1. Select the LFQ-MBR workflow (using only 1 enzyme).
2. Following import of raw files, assign experiments "by File Name" right above the list of raw files.
3. **Make sure contaminants are not added when you add decoys to the database**. 
4. Upload “combined_ion.tsv” in order for Proteobench to calculate the precursor ratios. For public submission, please provide the parameter file “fragpipe.workflow”  that correspond to your search.

Once uploaded to ProteoBench:
In the "combined_ion.tsv", we consider that decoys are already removed, and the following columns are considered:

- "Modified Sequence" to get the modified sequences
- "Protein" to get protein accessions and species. In FragPipe output files, the protein identifiers matching a given precursor are in two separate columns: "Proteins" and "Mapped Proteins". So we concatenate these two fields to have the protein groups.
- "Charge" to get the charge of the precursor


### i2MassChroQ

A ProteoBench-compatible format is available in i2MassChroQ through the button "ProteoBench export". After running the identification step, you can select "MassChroQ" via the File menu for quantification. The results can then be loaded into MCQR, which also includes the ProteoBench export functionality. The export generates a tab-delimited file containing one row per quantified precursor for metric calculation ("proteobench_export.tsv"; column headers are: "rawfile", "sequence", "ProForma", "charge", "proteins" and "area"); and a parameter file for public submission ("Project parameters.tsv"). Like with the other tools, the protein identifiers should be in the format "sp|P49327|FAS_HUMAN".
Link to the i2MassChroQ documentation [here](http://pappso.inrae.fr/bioinfo/i2masschroq/documentation/html/). In the outputs of i2MassChroQ, we consider that decoys are already removed.
#### Specific information for searches with X!Tandem
Among the default parameters of X!Tandem, "quick acetyl" and "quick pyrolidone" seach for the variable modifications N-ter acetylation and pyrolidone. Please turn these off if you don't want to include such modifications in your search. 

### MaxQuant

By default, MaxQuant uses a contaminants-only fasta file that is located in the software folder (“contaminant.txt”). However, the fasta file provided for this module already contains a set of curated contaminant sequences. Therefore, in the MaxQuant settings (Global parameters > Sequences), **UNTICK the “Include contaminants” box**. 
When uploading the raw files, press the "No Fractions" button to set up the experiment names as follows: "A_Sample_Alpha_01", "A_Sample_Alpha_02", "A_Sample_Alpha_03", "B_Sample_Alpha_01", "B_Sample_Alpha_02", "B_Sample_Alpha_03". 

For this module, use the "evidence.txt" output in the "txt" folder of MaxQuant search outputs. For public submission, please upload the "mqpar.xml" file associated with your search.

Once uploaded to ProteoBench:
In the "evidence.txt", we consider that decoys are already removed, and the following columns are considered:

- "Modified sequence" to get the modified sequences
- "Proteins" to get protein accessions and species. 
- "Raw file" to get the sample of origin
- "Charge" to get the charge of the precursor

#### Troubleshooting: 
##### Fasta header parsing
The field "Proteins" in **the "evidence.txt" table should report proteins in the format "sp|O75822|EIF3J_HUMAN" (and separated with ";" in the case of protein groups)**. 
In the recent versions of MaxQuant, the default settings work perfectly (`Identifier rule = >([^ ]*)`; `Description rule = >(.*)`).
Some older versions of MaxQuant do not provide the option to change fasta header parsing. These are not compatible with ProteoBench.

### Proline Studio 

Make sure that the peaklists are named with the same prefix as raw files. To do so in ProlineStudio, use peaklist names as sample names (manually or with automatic renaming option).

![ProlineStudio Naming](../../img/module_docs/quant_lfq_ion_DDA/ProlineStudio_naming.png)

The columns with the quantification values that ProteoBench will retrieve in the outputs will have the following format "abundance_LFQ_Orbitrap_DDA_Condition_A_Sample_Alpha_01.mgf". 
For this module, use the excel exports. Make sure that the `Quantified peptide ions` tab contains the columns `samesets_accessions` and `subsets_accessions`. The accessions in these two fields are combined to determine what species a peptide sequence matches to.
The `Quantified peptide ions` tab reports the precursor ion quantities (retrieved from XICs). Shared peptides ions between multiple ProteinSets are duplicated. This redundancy is removed by combining the protein identification from all rows of a given precursor ion before metric calculation.
In the outputs of ProlineStudio, we consider that decoys are already removed.

For public submission, you can upload the same excel export, just make sure to have the tabs `Search settings and infos`, `Import and filters`, `Quant config`. For local usage and public submission, we strongly recommend to use the following [template.json](../../files_provided_to_users/quant_lfq_ion_DDA/ProlineStudio/template.json) to make sure that all the tabs and columns needed are exported to be correctly parsed. Make sure that no personal information is stored in the excel file before making it public. The version of ProlineStudio is only exported in the parameters from version 2.3. 

### MSAngel (work in progress..)

MSAngel allows to build piplenes for bottom-up MS analysis with a choice of search engines, validation strategy and the Proline quantification. 
More information can be found [here](https://www.profiproteomics.fr/ms-angel/)

### PEAKS (work in progress)
When starting a new project and selecting the .RAW files, there is no need to modify the sample names given by PEAKS. Just make sure that the sample names correspond to:
- LFQ_Orbitrap_DDA_Condition_A_Sample_Alpha_01
- LFQ_Orbitrap_DDA_Condition_A_Sample_Alpha_02
- LFQ_Orbitrap_DDA_Condition_A_Sample_Alpha_03
- LFQ_Orbitrap_DDA_Condition_B_Sample_Alpha_01
- LFQ_Orbitrap_DDA_Condition_B_Sample_Alpha_02
- LFQ_Orbitrap_DDA_Condition_B_Sample_Alpha_03
Make sure to set Enzyme as trypsin,  Instrument as Orbitrap (Orbi-Orbi), Fragment as HCD and Acquisition as DDA.
In workflow section use the PEAKS Q (de novo assisted search quantification) option. Set the different parameters in "Data refine" and "DB search". In the tab "Quantification" use the "Label Free" option, followed by either adding all samples individually or grouping samples according to their respective condition. In the "Report" tab, make sure both Peptide FDR and Protein Group FDR are set to 1%. 
Once the workflow has run succesfully, make sure to check the "All Search Parameters" and the "Feature Vector CSV" from the Label Free Quantification Exports in the "Export" tab. 

### Sage

To generate data compatible with ProteoBench, you can:
1. Convert .raw files into .mzML using MSConvert or ThermoRawFileParser **(do not change the file names)**
2. Run sage using a .json file
3. Upload "lfq.tsv" in order for Proteobench to calculate the precursor ratios, combined with the search parameter file "results.json".

Once uploaded to ProteoBench:
In the "lfq.tsv", the following columns are considered:

- "proteins" to get protein accessions and species
- "peptide" to get the modified sequences
- "charge" to get the charge of the precursor

### Quantms

When you run the DDA workflow in QuantMS, you can upload the precursors from the process
`ProteomicsLFQ` (using OpenMS) with the name `<project-name>.sdrf_openms_design_msstats_in.csv`,
which is located in the `results` folder of your QuantMS project in `quant_tables`,
to ProteoBench. Following the recommended parameters in Table 1, you can run the workflow 
with the following settings (using the `yaml` parameter file format in nextflow):

```yaml
input: path/to/dda_lfq_proteobench.sdrf.tsv # adapted to this module
database: path/to/ProteoBenchFASTA_MixedSpecies_HYE.fasta
outdir: az://seqera/proteobench/precursors_dda_module/run_quantms_140
# files
root_folder: az://seqera/test-data/LFQ_DDA/raw # download raw files
local_input_type: raw
# search settings
min_peptide_length: 7
min_precursor_charge: 2
precursor_mass_tolerance: 10
precursor_mass_tolerance_unit: ppm
fragment_mass_tolerance: 0.02
fragment_mass_tolerance_unit: Da
add_decoys: true
```

The parameters needed for public submission can be parsed based on the `versions.yml` and 
<<<<<<< HEAD
parameter json `params_<timestamp>.json` produced by the `pipeline-info` step. 

> Quantms 1.4 and higher needed to have `params_<timestamp>.json` dumped. If you run it in
> Seqera, you can obtain the paramaters jsons from a run there.
=======
parameter json `params_<timestamp>.json` produced by the `pipeline-info` step, which can
be found under `results/pipeline_info`.

:::{note}
The `results` folder is set through the `outdir` parameter of the `bigbio/quantms` workflow.
:::
>>>>>>> 626bf77f

### Custom format

If you do not use a tool that is compatible with ProteoBench, you can upload a tab-delimited table format containing the following columns:

- Sequence: peptide sequence without the modification(s)
- Proteins: column containing the protein identifiers. These should be separated by ";", and contain the species flag (for example "_YEAST").
- Charge: Charge state of measured peptide precursor ions
- Modified sequence: column containing the sequences and the localised modifications in the [ProForma standard](https://www.psidev.info/proforma) format. 
- LFQ_Orbitrap_DDA_Condition_A_Sample_Alpha_01: Quantitative column sample 1
- LFQ_Orbitrap_DDA_Condition_A_Sample_Alpha_02: Quantitative column sample 2
- LFQ_Orbitrap_DDA_Condition_A_Sample_Alpha_03: Quantitative column sample 3
- LFQ_Orbitrap_DDA_Condition_B_Sample_Alpha_01: Quantitative column sample 4
- LFQ_Orbitrap_DDA_Condition_B_Sample_Alpha_02: Quantitative column sample 5
- LFQ_Orbitrap_DDA_Condition_B_Sample_Alpha_03: Quantitative column sample 6

the table must not contain non-validated precursor ions. If you have any issue, contact us [here](mailto:proteobench@eubic-ms.org?subject=ProteoBench_query).

## toml file description

Each software tool produces specific output files formats. We made ``.toml`` files that describe where to find the information needed in each type of input. These can be found in `proteobench/io/parsing/io_parse_settings`:

- **[mapper]**
mapping between the headers in the input file (left-hand side) and the header of the intermediate file generated by ProteoBench. If more parsing is required before metrics calculation, this part can contain mapping between intermediatec column names and the name in the intermediate file. This is the case for Proline Studio where protein accessions are reported in two independent columns that need to be combined. This should be commented in the toml.

  - "Raw file" = field that contains the raw file identifiers. **If the field "Raw file" is present, the table is parsed is a long format, otherwise it is parsed as wide format.**
 
  - "Reverse" = field that indicates if the precursor is identified as decoy/reverse. **If the field "Reverse" is present, we will filter out the values of this column equal to the decoy flag (see [general]).**

  - "Sequence" = peptide sequence without modification(s)
 
  - "Modified sequence" = peptide sequence with localised modifications, ideally in the ProForma format.
 
  - "Charge" = precursor charge.
 
  - "Proteins" = field containing the protein identifiers. These should be separated by ";", and contain the species flag (for example "_YEAST"). *Curently, there is an exception for FragPipe's .toml where we combine two columns, and protein IDs are seperated by "," (see the FragPipe section).*
 
  - "Intensity" = field containing the intensities utilised to calculate the module metrics. Used for long-format input.

- **[condition_mapper]**
mapping between the headers of the quantification values in the input file (left-hand side) and the condition (Condition A and Condition B). 

- **[run_mapper]**
mapping between the headers of the quantification values in the input file (left-hand side) and the samples (condition + replicate) in the intermediate file.

- **[species_mapper]**
suffix corresponding to the species in the input table (left-hand side), and corresponding species (right-hand side) for ratio calculation. 

- **[general]**
contaminant and decoy flags used for filtering out precursor ions matched to decoy or contaminant sequences. The contaminant flag in this module should be "Cont_" to correspond to the contaminants as labelled in the provided fasta file. The decoy flag is only used to filter out rows that do not pass the validation step but are reported in the table.

- **[modifications_parser]**
information necessary for parsing the modification and their localisation when the input table contains a columns with modified sequences. When the input contains a column with stripped sequences and a column with the localised modification, this part is not needed. 

  - "parse_column" = "Modified Sequence" / Indicates the name of the column that should be parsed (i.e. that contains the sequence and localised modifications).

  - "before_aa" = false / Indicates if the modification flag is before or after the modification. For example, this has to be set to false when the cysteine is carbamidomethylated on the third position here: NEC[+57.0214]VVVIR. However, when the modification tag is before the amino acid it needs to be set to true, for example for the same peptidoforms: NE[+57.0214]CVVVIR.

  - "isalpha" = true / In the code the sequence is stripped to insert modifications later. This flag indicates that the modification can be separated by taking only characters that are alpha. For example, “NE[+57.0214]CVVVIR”, "[+57.0214]" is removed.

  - "isupper" = true / In the code the sequence is stripped to insert modifications later. This flag indicates that the modification can be separated by taking only characters that are capitalized. For example, “NEYpCVVVIR”, "p" is removed.

  - "pattern" = "\\[([^]]+)\\]" \ This regex pattern indicates the values to be matched for modifications. Make sure to include the full tag (only the peptide sequence should remain): "NEC[+57.0214]VVM[+15.9949]VIR". You can test your python regexes here: https://regex101.com/

  - "modification_dict" = {"+57.0215" = "Carbamidomethyl", "+15.9949" = "Oxidation", "-17.026548" = "Gln->pyro-Glu", "-18.010565" = "Glu->pyro-Glu", "+42" = "Acetyl"} / Pattern that is matched to be translated into the [ProForma standard](https://www.psidev.info/proforma): HUPO-PSI/ProForma: HUPO-PSI Standardized peptidoform notation (link to [github](https://github.com/HUPO-PSI/ProForma)). Make sure there are no additional parentheses, only the modification name should be translated to.

## Result Description

After uploading an output file, a table is generated that contains the following columns:

- precursor ion = concatenation of the modified sequence and charge
- mean log2-transformed intensities for condition A and B
- standard deviations calculated for the log2-transformed values in condition A and B
- mean intensity for condition A and B
- standard deviations calculated for the intensity values in condition A and B
- coefficient of variation (CV) for condition A and B
- differences of the mean log2-transformed values between condition A and B
- MS signal from the input table ("abundance_DDA_Condition_A_Sample_Alpha_01" to "abundance_DDA_Condition_B_Sample_Alpha_03")
- Count = number of runs with non-missing values
- species the sequence matches to
- unique = TRUE if the sequence is species-specific
- species
- expected ratio for the given species
- epsilon = difference of the observed and expected log2-transformed fold change

Choose with the slider below the minimum number of quantification value per raw file.
Example: when 3 is selected, only the precursor ions quantified in 3 or more raw files will be considered for the plot.
 
## Define Parameters

To make the results available to the entire community, you need to provide the parameter file that corresponds to 
your analysis. You can upload it in the drag and drop area in the "Add results to online repository" section (under Download calculated ratio's). 
See [here](#important-tool-specific-settings)
for all compatible parameter files.
In this module, we keep track of the following parameters, if you feel 
that some important information is missing, please add it in the 
`Comments for submission` field. 
  - software tool name and version
  - search engine name and version (if different from software tool)
  - FDR threshold for PSM, peptide and protein level
  - match between run (or not)
  - precursor mass tolerance
  - fragment mass tolerance
  - enzyme (although for these data it should be Trypsin)
  - maximum number of missed-cleavages
  - minimum and maximum peptide length
  - fixed and variable modifications
  - maximum number of modifications
  - minimum and maximum precursor charge

Once you confirm that the metadata is correct (and corresponds to the 
table you uploaded before generating the plot), a button will appear.
Press it to submit. 

**If some parameters are not in your parameter file, it is important that 
you provide them in the "comments" section.**

Once submitted, you will see a weblink that will prompt you to a 
pull request on the github repository of the module. Please write down
its number to keep track of your submission. If it looks good, one of 
the reviewers will accept it and make your data public. 

Please contact us if you have any issue. To do so, you can create an 
[issue](https://github.com/Proteobench/ProteoBench/issues/new) on our 
github, or [send us an email](mailto:proteobench@eubic-ms.org?subject=ProteoBench_query).<|MERGE_RESOLUTION|>--- conflicted
+++ resolved
@@ -222,19 +222,15 @@
 ```
 
 The parameters needed for public submission can be parsed based on the `versions.yml` and 
-<<<<<<< HEAD
-parameter json `params_<timestamp>.json` produced by the `pipeline-info` step. 
-
-> Quantms 1.4 and higher needed to have `params_<timestamp>.json` dumped. If you run it in
-> Seqera, you can obtain the paramaters jsons from a run there.
-=======
 parameter json `params_<timestamp>.json` produced by the `pipeline-info` step, which can
 be found under `results/pipeline_info`.
+  
+> Quantms 1.4 and higher have `params_<timestamp>.json` dumped. If you run an older version in
+> Seqera, you can obtain the paramaters jsons from a run there.
 
 :::{note}
 The `results` folder is set through the `outdir` parameter of the `bigbio/quantms` workflow.
 :::
->>>>>>> 626bf77f
 
 ### Custom format
 
