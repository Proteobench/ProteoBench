Please upload the ouput of your analysis, and indicate what software 
tool it comes from (this is necessary to correctly parse your table - find 
<<<<<<< HEAD
more information in the "[How to use](https://proteobench.readthedocs.io/en/latest/modules/2-DDA-Quantification-ion-level/)"
section of this module).

Currently, we support output files from AlphaPept, MaxQuant, Proline and Sage. It is also possible to reformat your data in a tab-delimited file that we call "custom format" in the [documentation](https://proteobench.readthedocs.io/en/latest/modules/2-DDA-Quantification-ion-level/). We are still working on FragPipe and i2MassChroQ.
=======
more information in the "[How to use](https://proteobench.readthedocs.io/en/stable/available-modules/2-DDA-Quantification-ion-level/#how-to-use)" 
section of this module).

Currently, we support output files from AlphaPept, MaxQuant, Proline and Sage. It is also possible to reformat your data in a tab-delimited file that we call "custom format" in the [documentation](https://proteobench.readthedocs.io/en/stable/available-modules/2-DDA-Quantification-ion-level/#custom-format).
>>>>>>> 843e39c7

Remember: contaminant sequences are already present in the fasta file 
associated to this module. **Do not add other contaminants** to your 
search. This is important when using MaxQuant and FragPipe, among other tools.<|MERGE_RESOLUTION|>--- conflicted
+++ resolved
@@ -1,16 +1,8 @@
 Please upload the ouput of your analysis, and indicate what software 
-tool it comes from (this is necessary to correctly parse your table - find 
-<<<<<<< HEAD
-more information in the "[How to use](https://proteobench.readthedocs.io/en/latest/modules/2-DDA-Quantification-ion-level/)"
-section of this module).
-
-Currently, we support output files from AlphaPept, MaxQuant, Proline and Sage. It is also possible to reformat your data in a tab-delimited file that we call "custom format" in the [documentation](https://proteobench.readthedocs.io/en/latest/modules/2-DDA-Quantification-ion-level/). We are still working on FragPipe and i2MassChroQ.
-=======
-more information in the "[How to use](https://proteobench.readthedocs.io/en/stable/available-modules/2-DDA-Quantification-ion-level/#how-to-use)" 
+tool it comes from (this is necessary to correctly parse your table - find more information in the "[How to use](https://proteobench.readthedocs.io/en/stable/available-modules/2-DDA-Quantification-ion-level/#how-to-use)" 
 section of this module).
 
 Currently, we support output files from AlphaPept, MaxQuant, Proline and Sage. It is also possible to reformat your data in a tab-delimited file that we call "custom format" in the [documentation](https://proteobench.readthedocs.io/en/stable/available-modules/2-DDA-Quantification-ion-level/#custom-format).
->>>>>>> 843e39c7
 
 Remember: contaminant sequences are already present in the fasta file 
 associated to this module. **Do not add other contaminants** to your 
