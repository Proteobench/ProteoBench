--- conflicted
+++ resolved
@@ -14,20 +14,8 @@
 import streamlit as st
 from streamlit_utils import hide_streamlit_menu, save_dataframe
 
-<<<<<<< HEAD
 from proteobench.modules.dda_quant import plot_dda_id
-=======
-import pandas as pd
-import numpy as np
-import itertools
-from matplotlib import pyplot as plt
-from datetime import datetime
 
-from collections import Counter
-import toml
-from proteobench.modules.dda_quant import main
-from proteobench.modules.dda_quant.plot.plot import plot_bench, plot_metric 
->>>>>>> 4be2b56e
 
 logger = logging.getLogger(__name__)
 
@@ -140,9 +128,8 @@
             
             # Plot results
             st.subheader("Mean error between conditions")
-            fig2 = plot_metric(result_performance)
+            fig2 = plot_dda_id.plot_metric(result_performance)
             st.plotly_chart(fig2, use_container_width=True)
-            
 
             sample_name = "%s-%s-%s-%s" % (self.user_input["input_format"],self.user_input["version"],self.user_input["mbr"],time_stamp)
 
