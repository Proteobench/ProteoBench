from __future__ import annotations

import datetime
import itertools
import os
import re
from dataclasses import asdict
from tempfile import TemporaryDirectory

import pandas as pd
import streamlit as st
import numpy as np

from proteobench.github.gh import clone_repo, pr_github, read_results_json_repo
from proteobench.modules.dda_quant.datapoint import Datapoint
from proteobench.modules.dda_quant.parse import ParseInputs
from proteobench.modules.dda_quant.parse_settings import (
    DDA_QUANT_RESULTS_REPO, ParseSettings)
from proteobench.modules.interfaces import ModuleInterface


class Module(ModuleInterface):
    """Object is used as a main interface with the Proteobench library within the module."""

    def is_implemented(self) -> bool:
        """Returns whether the module is fully implemented."""
        return True

    def generate_intermediate(
        self, filtered_df, replicate_to_raw: dict, parse_settings: ParseSettings
    ) -> pd.DataFrame:
        """Take the generic format of data search output and convert it to get the quantification data (a tuple, the quantification measure and the reliability of it)."""

        # Summarize values of the same peptide using mean
        quant_raw_df = filtered_df.groupby(["peptidoform", "Raw file"]).Intensity.mean()
        quant_df = quant_raw_df.unstack(level=1)

        # Count number of values per peptidoform and Raw file

        for replicate, replicate_runs in replicate_to_raw.items():
            selected_replicate_df = quant_raw_df.index.get_level_values(
                "Raw file"
            ).isin(replicate_runs)
            replicate_quant_df = quant_raw_df[selected_replicate_df]
            ## Add means of replicates
            mean_series = replicate_quant_df.groupby(["peptidoform"]).mean()
            # change indices of mean_series from peptidoform to multiindices containing peptidoform,replicate
            quant_df["mean_of_" + str(replicate)] = mean_series

            ## Add number of missing values per row of replicate
            missing_series = replicate_quant_df.isna().groupby(["peptidoform"]).sum()
            quant_df["missing_values_" + str(replicate)] = missing_series

        species_peptidoform = list(parse_settings.species_dict.keys())
        species_peptidoform.append("peptidoform")
        peptidoform_to_species = filtered_df[species_peptidoform].drop_duplicates()
        peptidoform_to_species.index = peptidoform_to_species["peptidoform"]
        peptidoform_to_species_dict = peptidoform_to_species.T.to_dict()

        species_quant_df = pd.DataFrame(
            [peptidoform_to_species_dict[idx] for idx in quant_df.index]
        )
        species_quant_df.set_index("peptidoform", drop=True, inplace=True)

        """Calculate the quantification ratios and compare them to the expected ratios."""

        cv_replicate_quant_species_df = pd.concat([quant_df, species_quant_df], axis=1)

        ratio_dict = {}
        for species in parse_settings.species_dict.keys():
            species_df_slice = cv_replicate_quant_species_df[
                cv_replicate_quant_species_df[species] == True
            ]
            for conditions in itertools.combinations(
                set(parse_settings.replicate_mapper.values()), 2
            ):
                condition_comp_id = "|".join(map(str, conditions))

                ratio = (
                    species_df_slice["mean_of_" + str(conditions[0])]
                    / species_df_slice["mean_of_" + str(conditions[1])]
                )
                ratio_diff = (
                    abs(
                        ratio
                        - parse_settings.species_expected_ratio[species][
                            condition_comp_id
                        ]
                    )
                    * 100
                )

                try:
                    ratio_dict[condition_comp_id + "_ratio"] = pd.concat(
                        [ratio, ratio_dict[condition_comp_id + "_ratio"]]
                    )
                    ratio_dict[condition_comp_id + "_expected_ratio_diff"] = pd.concat(
                        [
                            ratio_dict[condition_comp_id + "_expected_ratio_diff"],
                            ratio_diff,
                        ]
                    )
                except KeyError:
                    ratio_dict[condition_comp_id + "_ratio"] = ratio
                    ratio_dict[condition_comp_id + "_expected_ratio_diff"] = ratio_diff
        ratio_df = pd.DataFrame(ratio_dict)

        intermediate = pd.concat([cv_replicate_quant_species_df, ratio_df], axis=1)

        return intermediate

    def strip_sequence_wombat(self, seq: str) -> str:
        """Remove parts of the peptide sequence that contain modifications."""
        return re.sub("([\(\[]).*?([\)\]])", "", seq)

    def generate_datapoint(
        self, intermediate: pd.DataFrame, input_format: str, user_input: dict
    ) -> Datapoint:
        """Method used to compute metadata for the provided result."""
        result_datapoint = Datapoint(
            id=input_format
            + "_"
            + user_input["version"]
            + "_"
            + str(datetime.datetime.now()),
            search_engine=input_format,
            software_version=user_input["version"],
            fdr_psm=user_input["fdr_psm"],
            fdr_peptide=user_input["fdr_peptide"],
            fdr_protein=user_input["fdr_protein"],
            MBR=user_input["mbr"],
            precursor_tol=user_input["precursor_mass_tolerance"],
            precursor_tol_unit=user_input["precursor_mass_tolerance_unit"],
            fragmnent_tol=user_input["fragment_mass_tolerance"],
            fragment_tol_unit=user_input["fragment_mass_tolerance_unit"],
            enzyme_name=user_input["search_enzyme_name"],
            missed_cleavages=user_input["allowed_missed_cleavage"],
            min_pep_length=user_input["min_peptide_length"],
            max_pep_length=user_input["max_peptide_length"],
        )
        result_datapoint.generate_id()
        result_datapoint.calculate_plot_data(intermediate)
        # result_metadata.dump_json_object(json_dump_path)
        df = pd.Series(asdict(result_datapoint))

        return df

    def load_input_file(self, input_csv: str, input_format: str) -> pd.DataFrame:
        """Method loads dataframe from a csv depending on its format."""
        input_data_frame: pd.DataFrame

        if input_format == "MaxQuant":
            input_data_frame = pd.read_csv(input_csv, sep="\t", low_memory=False)
        elif input_format == "AlphaPept":
            input_data_frame = pd.read_csv(input_csv, low_memory=False)
        elif input_format == "MSFragger":
            input_data_frame = pd.read_csv(input_csv, low_memory=False, sep="\t")
        elif input_format == "WOMBAT":
            input_data_frame = pd.read_csv(input_csv, low_memory=False, sep=",")
            input_data_frame["Sequence"] = input_data_frame["modified_peptide"].apply(
                self.strip_sequence_wombat
            )
        elif input_format == "Proline":
            input_data_frame = pd.read_csv(input_csv, low_memory=False, sep="\t")
        elif input_format == "Custom":
            input_data_frame = pd.read_csv(input_csv, low_memory=False, sep="\t")


        return input_data_frame

    def add_current_data_point(self, all_datapoints, current_datapoint):
        """Add current data point to all data points and load them from file if empty. TODO: Not clear why is the df transposed here."""
        if not isinstance(all_datapoints, pd.DataFrame):
            #all_datapoints = pd.read_json(DDA_QUANT_RESULTS_PATH)
            all_datapoints = read_results_json_repo(DDA_QUANT_RESULTS_REPO)
        all_datapoints = all_datapoints.T
        all_datapoints = pd.concat([all_datapoints, current_datapoint], axis=1)
        all_datapoints = all_datapoints.T.reset_index(drop=True)
        return all_datapoints

    def benchmarking(
        self, input_file: str, input_format: str, user_input: dict, all_datapoints
    ) -> pd.DataFrame:
        """Main workflow of the module. Used to benchmark workflow results."""

        # Parse user config
        input_df = self.load_input_file(input_file, input_format)
        parse_settings = ParseSettings(input_format)

        standard_format, replicate_to_raw = ParseInputs().convert_to_standard_format(
            input_df, parse_settings
        )

        # Get quantification data
        intermediate_data_structure = self.generate_intermediate(
            standard_format, replicate_to_raw, parse_settings
        )

        current_datapoint = self.generate_datapoint(
            intermediate_data_structure, input_format, user_input
        )

        all_datapoints = self.add_current_data_point(all_datapoints, current_datapoint)

<<<<<<< HEAD
        return intermediate_data_structure, all_datapoints


    def clone_pr(
        self,
        temporary_datapoints,
        token,
        username="Proteobot",
        remote_git="github.com/Proteobot/Results_Module2_quant_DDA.git",
        branch_name="new_branch",
    ):
        t_dir = TemporaryDirectory().name

        clone_repo(clone_dir=t_dir, token=token, remote_git=remote_git, username=username)
        current_datapoint = temporary_datapoints.iloc[-1]
        current_datapoint["is_temporary"] = False
        all_datapoints = self.add_current_data_point(None, current_datapoint)
        branch_name = current_datapoint["id"]

        # do the pd.write_json() here!!!
        print(os.path.join(t_dir, "results.json"))
        f = open(os.path.join(t_dir, "results.json"), "w")
        
        all_datapoints.to_json(
            f,
            orient="records",
            indent=2
        )

        f.close()
        commit_message = "Added new run with id " + branch_name

        pr_github(
            clone_dir=t_dir,
            token=token,
            remote_git=remote_git,
            username=username,
            branch_name=branch_name,
            commit_message=commit_message,
        )


    def write_json_local_development(
        self, 
        temporary_datapoints
    ):  
        t_dir = TemporaryDirectory().name
        os.mkdir(t_dir)

        current_datapoint = temporary_datapoints.iloc[-1]
        current_datapoint["is_temporary"] = False
        all_datapoints = self.add_current_data_point(None, current_datapoint)

        # TODO write below to logger instead of std.out
        fname = os.path.join(t_dir, "results.json")
        print(f"Writing the json to: {fname}")

        f = open(os.path.join(t_dir, "results.json"), "w")
        
        all_datapoints.to_json(
            f,
            orient="records",
            indent=2
        )

        return os.path.join(t_dir, "results.json")

    
=======
        # TODO check why there are NA and inf/-inf values
        return intermediate_data_structure.fillna(0.0).replace([np.inf, -np.inf], 0), all_datapoints
>>>>>>> 09d7b099
<|MERGE_RESOLUTION|>--- conflicted
+++ resolved
@@ -7,9 +7,9 @@
 from dataclasses import asdict
 from tempfile import TemporaryDirectory
 
+import numpy as np
 import pandas as pd
 import streamlit as st
-import numpy as np
 
 from proteobench.github.gh import clone_repo, pr_github, read_results_json_repo
 from proteobench.modules.dda_quant.datapoint import Datapoint
@@ -202,8 +202,8 @@
 
         all_datapoints = self.add_current_data_point(all_datapoints, current_datapoint)
 
-<<<<<<< HEAD
-        return intermediate_data_structure, all_datapoints
+        # TODO check why there are NA and inf/-inf values
+        return intermediate_data_structure.fillna(0.0).replace([np.inf, -np.inf], 0), all_datapoints
 
 
     def clone_pr(
@@ -268,10 +268,4 @@
             indent=2
         )
 
-        return os.path.join(t_dir, "results.json")
-
-    
-=======
-        # TODO check why there are NA and inf/-inf values
-        return intermediate_data_structure.fillna(0.0).replace([np.inf, -np.inf], 0), all_datapoints
->>>>>>> 09d7b099
+        return os.path.join(t_dir, "results.json")