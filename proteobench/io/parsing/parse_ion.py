from __future__ import annotations

import os
import re
import math

import pandas as pd


def load_input_file(input_csv: str, input_format: str) -> pd.DataFrame:
    """Method loads dataframe from a csv depending on its format."""
    input_data_frame: pd.DataFrame

    if input_format == "MaxQuant":
        input_data_frame = pd.read_csv(input_csv, sep="\t", low_memory=False)
    elif input_format == "AlphaPept":
        input_data_frame = pd.read_csv(input_csv, low_memory=False)
    elif input_format == "Sage":
        input_data_frame = pd.read_csv(input_csv, sep="\t", low_memory=False)
    elif input_format == "FragPipe":
        input_data_frame = pd.read_csv(input_csv, low_memory=False, sep="\t")
        input_data_frame["Protein"] = input_data_frame["Protein"] + "," + input_data_frame["Mapped Proteins"].fillna("")
    elif input_format == "WOMBAT":
        input_data_frame = pd.read_csv(input_csv, low_memory=False, sep=",")
        input_data_frame["proforma"] = input_data_frame["modified_peptide"]
    elif input_format == "ProlineStudio":
        input_data_frame = pd.read_excel(
            input_csv,
            sheet_name="Quantified peptide ions",
            header=0,
            index_col=None,
        )

        # TODO this should be generalized further, maybe even moved to parsing param in toml
        input_data_frame["modifications"] = input_data_frame["modifications"].fillna("")
        # input_data_frame.fillna({"modifications": ""}, inplace=True)
        input_data_frame["proforma"] = input_data_frame.apply(
            lambda x: aggregate_modification_column(x.sequence, x.modifications),
            axis=1,
        )
    elif input_format == "i2MassChroQ":
        input_data_frame = pd.read_csv(input_csv, low_memory=False, sep="\t")
        input_data_frame["proforma"] = input_data_frame["ProForma"]
    elif input_format == "Custom":
        input_data_frame = pd.read_csv(input_csv, low_memory=False, sep="\t")
        input_data_frame["proforma"] = input_data_frame["Modified sequence"]
    elif input_format == "DIA-NN":
        input_data_frame = pd.read_csv(input_csv, low_memory=False, sep="\t")
    elif input_format == "AlphaDIA":
        input_data_frame = pd.read_csv(input_csv, low_memory=False, sep="\t")
        input_data_frame["proforma"] = input_data_frame.apply(
            lambda x: aggregate_modification_sites_column(x.sequence, x.mods, x.mod_sites),
            axis=1,
        )
        input_data_frame["Proteins"] = input_data_frame["genes"] + "/" + input_data_frame["pg_master"]
<<<<<<< HEAD
    elif input_format == "MSFraggerDIA":
        input_data_frame = pd.read_csv(input_csv, low_memory=False, sep="\t")
=======
    elif input_format == "Spectronaut":
        input_data_frame = pd.read_csv(input_csv, low_memory=False, sep="\t")
        input_data_frame["FG.LabeledSequence"] = input_data_frame["FG.LabeledSequence"].str.strip("_")
        mapper_path = os.path.join(os.path.dirname(__file__), "io_parse_settings/mapper.csv")
        mapper_df = pd.read_csv(mapper_path).set_index("gene_name")
        mapper = mapper_df["description"].to_dict()
        input_data_frame["Protein_list"] = input_data_frame["PG.ProteinGroups"].str.split(";")
        input_data_frame["Proteins"] = input_data_frame["Protein_list"].map(
            lambda x: [mapper[protein] for protein in x]
        )
        input_data_frame["Proteins"] = input_data_frame["Proteins"].str.join(";")

>>>>>>> e4b88d0a
    return input_data_frame


# TODO this should be generalized further
def aggregate_modification_column(
    input_string_seq: str,
    input_string_modifications: str,
    special_locations: dict = {
        "Any N-term": 0,
        "Any C-term": -1,
        "Protein N-term": 0,
        "Protein C-term": -1,
    },
):
    all_mods = []
    for m in input_string_modifications.split("; "):
        if len(m) == 0:
            continue
        m_stripped = m.split(" (")[1].rstrip(")")
        m_name = m.split(" (")[0]

        if m_stripped in special_locations.keys():
            if special_locations[m_stripped] == -1:
                all_mods.append((m_name, len(input_string_seq)))
            else:
                all_mods.append((m_name, special_locations[m_stripped]))
            continue

        all_mods.append((m_name, int(m_stripped[1:])))

    all_mods.sort(key=lambda x: x[1], reverse=True)

    for name, loc in all_mods:
        input_string_seq = input_string_seq[:loc] + f"[{name}]" + input_string_seq[loc:]

    return input_string_seq


def aggregate_modification_sites_column(
    input_string_seq: str,
    input_string_modifications: str,
    input_string_sites,
    special_locations: dict = {
        "Any N-term": 0,
        "Any C-term": -1,
        "Protein N-term": 0,
        "Protein C-term": -1,
    },
):
    if isinstance(input_string_modifications, float) and math.isnan(input_string_modifications):
        return input_string_seq  # Return the original sequence if modifications are NaN or None
    for m, s in reversed(list(zip(input_string_modifications.split(";"), str(input_string_sites).split(";")))):
        if len(m) == 0:
            continue
        m_name = m.split("@")[0]
        m_pos = int(s)
        input_string_seq = input_string_seq[:m_pos] + f"[{m_name}]" + input_string_seq[m_pos:]

    return input_string_seq


def count_chars(input_string: str, isalpha: bool = True, isupper: bool = True):
    if isalpha and isupper:
        return sum(1 for char in input_string if char.isalpha() and char.isupper())
    if isalpha:
        return sum(1 for char in input_string if char.isalpha())
    if isupper:
        return sum(1 for char in input_string if char.isupper())


def get_stripped_seq(input_string: str, isalpha: bool = True, isupper: bool = True):
    if isalpha and isupper:
        return "".join(char for char in input_string if char.isalpha() and char.isupper())
    if isalpha:
        return "".join(char for char in input_string if char.isalpha())
    if isupper:
        return "".join(char for char in input_string if char.isupper())


def match_brackets(
    input_string: str,
    pattern: str = r"\[([^]]+)\]",
    isalpha: bool = True,
    isupper: bool = True,
):
    matches = [(match.group(), match.start(), match.end()) for match in re.finditer(pattern, input_string)]
    positions = (count_chars(input_string[0 : m[1]], isalpha=isalpha, isupper=isupper) for m in matches)
    mods = (m[0] for m in matches)
    return mods, positions


def to_lowercase(match):
    return match.group(0).lower()


def get_proforma_bracketed(
    input_string,
    before_aa: bool = True,
    isalpha: bool = True,
    isupper: bool = True,
    pattern: str = r"\[([^]]+)\]",
    modification_dict: dict = {
        "+57.0215": "Carbamidomethyl",
        "+15.9949": "Oxidation",
        "-17.026548": "Gln->pyro-Glu",
        "-18.010565": "Glu->pyro-Glu",
        "+42": "Acetyl",
    },
):
    input_string = re.sub(pattern, to_lowercase, input_string)
    modifications, positions = match_brackets(input_string, pattern=pattern, isalpha=isalpha, isupper=isupper)
    new_modifications = []

    for m in modifications:
        if m in modification_dict.keys():
            new_modifications.append(modification_dict[m])
        else:
            new_modifications.append(m)

    modifications = new_modifications

    pos_mod_dict = dict(zip(positions, modifications))

    stripped_seq = get_stripped_seq(input_string, isalpha=isalpha, isupper=isupper)

    new_seq = ""
    for idx, aa in enumerate(stripped_seq):
        if before_aa:
            new_seq += aa
        if idx in pos_mod_dict.keys():
            if idx == 0:
                new_seq += f"[{pos_mod_dict[idx]}]-"
            elif idx == len(stripped_seq):
                new_seq += f"-[{pos_mod_dict[idx]}]"
            else:
                new_seq += f"[{pos_mod_dict[idx]}]"
        if not before_aa:
            new_seq += aa
    return new_seq<|MERGE_RESOLUTION|>--- conflicted
+++ resolved
@@ -53,10 +53,8 @@
             axis=1,
         )
         input_data_frame["Proteins"] = input_data_frame["genes"] + "/" + input_data_frame["pg_master"]
-<<<<<<< HEAD
     elif input_format == "MSFraggerDIA":
         input_data_frame = pd.read_csv(input_csv, low_memory=False, sep="\t")
-=======
     elif input_format == "Spectronaut":
         input_data_frame = pd.read_csv(input_csv, low_memory=False, sep="\t")
         input_data_frame["FG.LabeledSequence"] = input_data_frame["FG.LabeledSequence"].str.strip("_")
@@ -69,7 +67,6 @@
         )
         input_data_frame["Proteins"] = input_data_frame["Proteins"].str.join(";")
 
->>>>>>> e4b88d0a
     return input_data_frame
 
 
