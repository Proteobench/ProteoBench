import uuid

import numpy as np
import pandas as pd
import plotly.express as px
import plotly.graph_objects as go
import streamlit as st
from streamlit_plotly_events import plotly_events


# ! This class does not use any instance attributes.
class PlotDataPoint:
    @staticmethod
    def plot_fold_change_histogram(result_df: pd.DataFrame, species_ratio: dict) -> go.Figure:
        """Plot results with Plotly Express."""

        # Remove any precursors not arising from a known organism... contaminants?
        result_df = result_df[result_df[["YEAST", "ECOLI", "HUMAN"]].any(axis=1)]
        result_df["kind"] = result_df[["YEAST", "ECOLI", "HUMAN"]].apply(
            lambda x: ["YEAST", "ECOLI", "HUMAN"][np.argmax(x)], axis=1
        )
        color_map = {species: data["color"] for species, data in species_ratio.items()}
        fig = px.histogram(
            result_df,
            x=result_df["log2_A_vs_B"],
            color="kind",
            marginal="rug",
            histnorm="probability density",
            barmode="overlay",
            opacity=0.7,
            nbins=100,
            color_discrete_map=color_map,
        )

        fig.update_layout(
            width=700,
            height=700,
            # title="Distplot",
            xaxis=dict(title="log2_A_vs_B", color="white", gridwidth=2, linecolor="black"),
            yaxis=dict(linecolor="black"),
        )

        fig.update_yaxes(title="Density", color="white", gridwidth=2)
        fig.update_layout(width=700, height=700)
        fig.update_xaxes(range=[-4, 4])
        fig.update_xaxes(showgrid=True, gridcolor="lightgray", gridwidth=1)
        fig.update_yaxes(showgrid=True, gridcolor="lightgray", gridwidth=1)

        # Add vertical lines for expected ratios, log2 tranformed

        ratio_map = {species: np.log2(data["A_vs_B"]) for species, data in species_ratio.items()}
        # "YEAST", "ECOLI", "HUMAN"
        fig.add_vline(x=ratio_map["YEAST"], line_dash="dash", line_color=color_map["YEAST"], annotation_text="YEAST")
        fig.add_vline(x=ratio_map["ECOLI"], line_dash="dash", line_color=color_map["ECOLI"], annotation_text="ECOLI")
        fig.add_vline(x=ratio_map["HUMAN"], line_dash="dash", line_color=color_map["HUMAN"], annotation_text="HUMAN")

        fig.add_annotation(
            x=0.5,
            y=0.5,
            xref="paper",
            yref="paper",
            text="-Beta-",
            font=dict(size=50, color="rgba(0,0,0,0.1)"),
            showarrow=False,
        )

        return fig

    @staticmethod
    def plot_metric(
        benchmark_metrics_df: pd.DataFrame,
        reinitialize_table: bool = False,
        software_colors: dict = {
            "MaxQuant": "#1f77b4",
            "AlphaPept": "#2ca02c",
            "FragPipe": "#ff7f0e",
            "WOMBAT": "#7f7f7f",
            "Proline": "#d62728",
            "Sage": "#f74c00",
            "Custom": "#9467bd",
        },
        mapping={"old": 10, "new": 20},
        highlight_color: str = "#d30067",
    ) -> go.Figure:
        """
        Plot mean metrics in a scatterplot with plotly.

        x = Mean absolute difference between measured and expected log2-transformed fold change
        y = total number of precursor ions quantified in the selected number of raw files

        Input: meta_data


        Return: Plotly figure object

        """
        all_median_abs_epsilon = [
            v2["median_abs_epsilon"] for v in benchmark_metrics_df["results"] for v2 in v.values()
        ]
        all_nr_prec = [v2["nr_prec"] for v in benchmark_metrics_df["results"] for v2 in v.values()]

<<<<<<< HEAD
        edited_df = benchmark_metrics_df.drop(columns=["results", "old_new", "is_temporary", "intermediate_hash"])
        edited_df["Selected"] = False
        edited_df = edited_df.reindex(columns=["Selected"] + [col for col in edited_df.columns if col != "Selected"])
        edited_df_in_gui = st.data_editor(edited_df, key=uuid.uuid4())

        # Define search colors for each search engine
        software_colors = {
            "MaxQuant": "#1f77b4",
            "AlphaPept": "#2ca02c",
            "FragPipe": "#ff7f0e",
            "WOMBAT": "#7f7f7f",
            "Proline": "#d62728",
            "i2MassChroQ": "#5ce681", # we may want to change this color
            "Sage": "#f74c00",
            "Custom": "#9467bd",
        }

        # Color plot based on software tool
        colors = [software_colors[software] for software in benchmark_metrics_df["software_name"]]

=======
>>>>>>> 4e7c4f0f
        # Add hover text
        hover_texts = [
            f"ProteoBench ID: {benchmark_metrics_df.id[idx]}<br>"
            + f"Software tool: {benchmark_metrics_df.software_name[idx]} {benchmark_metrics_df.software_version[idx]}<br>"
            + f"Search engine: {benchmark_metrics_df.search_engine[idx]} {benchmark_metrics_df.search_engine_version[idx]}<br>"
            + f"FDR psm: {benchmark_metrics_df.ident_fdr_psm[idx]}<br>"
            + f"MBR: {benchmark_metrics_df.enable_match_between_runs[idx]}<br>"
            + f"Precursor Tolerance: {benchmark_metrics_df.precursor_mass_tolerance[idx]}<br>"
            + f"Fragment Tolerance: {benchmark_metrics_df.fragment_mass_tolerance[idx]}<br>"
            + f"Enzyme: {benchmark_metrics_df.enzyme[idx]} <br>"
            + f"Missed Cleavages: {benchmark_metrics_df.allowed_miscleavages[idx]}<br>"
            + f"Min peptide length: {benchmark_metrics_df.min_peptide_length[idx]}<br>"
            + f"Max peptide length: {benchmark_metrics_df.max_peptide_length[idx]}<br>"
            for idx, _ in benchmark_metrics_df.iterrows()
        ]

        if "comments" in benchmark_metrics_df.columns:
            hover_texts = [
                v + f"Comment: {c[0:75]}" for v, c in zip(hover_texts, benchmark_metrics_df.comments.fillna(""))
            ]

        scatter_size = [mapping[item] for item in benchmark_metrics_df["old_new"]]
        if "Highlight" in benchmark_metrics_df.columns:
            scatter_size = [
                item * 2 if highlight else item
                for item, highlight in zip(scatter_size, benchmark_metrics_df["Highlight"])
            ]

        # Color plot based on software tool
        colors = [software_colors[software] for software in benchmark_metrics_df["software_name"]]
        if "Highlight" in benchmark_metrics_df.columns:
            colors = [
                highlight_color if highlight else item
                for item, highlight in zip(colors, benchmark_metrics_df["Highlight"])
            ]

        fig = go.Figure(
            data=[
                go.Scatter(
                    x=benchmark_metrics_df["median_abs_epsilon"],
                    y=benchmark_metrics_df["nr_prec"],
                    mode="markers",
                    text=hover_texts,
                    marker=dict(color=colors, showscale=False),
                    marker_size=scatter_size,
                )
            ],
            layout_yaxis_range=[min(all_nr_prec) - min(all_nr_prec) * 0.05, max(all_nr_prec) + min(all_nr_prec) * 0.05],
            layout_xaxis_range=[
                min(all_median_abs_epsilon) - min(all_median_abs_epsilon) * 0.05,
                max(all_median_abs_epsilon) + min(all_median_abs_epsilon) * 0.05,
            ],
        )

        fig.update_layout(
            width=700,
            height=700,
            xaxis=dict(
                title="Mean absolute difference between measured and expected log2-transformed fold change",
                gridcolor="white",
                gridwidth=2,
                linecolor="black",
            ),
            yaxis=dict(
                title="Total number of precursor ions quantified in the selected number of raw files",
                gridcolor="white",
                gridwidth=2,
                linecolor="black",
            ),
        )
        fig.update_xaxes(showgrid=True, gridcolor="lightgray", gridwidth=1)
        fig.update_yaxes(showgrid=True, gridcolor="lightgray", gridwidth=1)

        fig.add_annotation(
            x=0.5,
            y=0.5,
            xref="paper",
            yref="paper",
            text="-Beta-",
            font=dict(size=50, color="rgba(0,0,0,0.1)"),
            showarrow=False,
        )

        fig.update_layout(clickmode="event+select")

        return fig

    @staticmethod
    def plot_CV_violinplot(result_df: pd.DataFrame) -> go.Figure:
        # Create a violin plot with median points using plotly.express
        fig = px.violin(result_df, y=["CV_A", "CV_B"], box=True, title=None, points="all")
        fig.update_layout(
            xaxis_title="Group",
            yaxis_title="CV",
            xaxis=dict(linecolor="black"),  # Set the X axis line color to black
            yaxis=dict(linecolor="black"),  # Set the Y axis line color to black
        )

        return fig<|MERGE_RESOLUTION|>--- conflicted
+++ resolved
@@ -77,6 +77,7 @@
             "WOMBAT": "#7f7f7f",
             "Proline": "#d62728",
             "Sage": "#f74c00",
+            "i2MassChroQ": "#5ce681",
             "Custom": "#9467bd",
         },
         mapping={"old": 10, "new": 20},
@@ -99,29 +100,6 @@
         ]
         all_nr_prec = [v2["nr_prec"] for v in benchmark_metrics_df["results"] for v2 in v.values()]
 
-<<<<<<< HEAD
-        edited_df = benchmark_metrics_df.drop(columns=["results", "old_new", "is_temporary", "intermediate_hash"])
-        edited_df["Selected"] = False
-        edited_df = edited_df.reindex(columns=["Selected"] + [col for col in edited_df.columns if col != "Selected"])
-        edited_df_in_gui = st.data_editor(edited_df, key=uuid.uuid4())
-
-        # Define search colors for each search engine
-        software_colors = {
-            "MaxQuant": "#1f77b4",
-            "AlphaPept": "#2ca02c",
-            "FragPipe": "#ff7f0e",
-            "WOMBAT": "#7f7f7f",
-            "Proline": "#d62728",
-            "i2MassChroQ": "#5ce681", # we may want to change this color
-            "Sage": "#f74c00",
-            "Custom": "#9467bd",
-        }
-
-        # Color plot based on software tool
-        colors = [software_colors[software] for software in benchmark_metrics_df["software_name"]]
-
-=======
->>>>>>> 4e7c4f0f
         # Add hover text
         hover_texts = [
             f"ProteoBench ID: {benchmark_metrics_df.id[idx]}<br>"
