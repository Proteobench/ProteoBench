--- conflicted
+++ resolved
@@ -11,21 +11,6 @@
     def plot_bench(self, result_df: pd.DataFrame) -> go.Figure:
         """Plot results with Plotly Express."""
 
-<<<<<<< HEAD
-        hist_data = [
-            np.array(result_df[result_df["YEAST"] == True]["1|2_ratio"]),
-            np.array(result_df[result_df["HUMAN"] == True]["1|2_ratio"]),
-            np.array(result_df[result_df["ECOLI"] == True]["1|2_ratio"]),
-        ]
-        group_labels = [
-            "YEAST",
-            "HUMAN",
-            "ECOLI",
-        ]
-
-        fig = ff.create_distplot(hist_data, group_labels, show_hist=False)
-        fig.update_xaxes(title="1|2_ratio",
-=======
         # Remove any precursors not arising from a known organism... contaminants?
         result_df = result_df[result_df[["YEAST", "ECOLI", "HUMAN"]].any(axis=1)]
         result_df["kind"] = result_df[["YEAST", "ECOLI", "HUMAN"]].apply(
@@ -48,9 +33,10 @@
             # title="Distplot",
             xaxis=dict(
                 title="1|2_ratio",
->>>>>>> e7275de8
                 color="white",
+                title="1|2_ratio",
                 gridwidth=2)
+          
         fig.update_yaxes(title="Density",
                 color="white",
                 gridwidth=2)
@@ -59,12 +45,8 @@
             width=700,
             height=700
         )
-<<<<<<< HEAD
 
-        fig.update_xaxes(range=[0, 4])
-=======
         fig.update_xaxes(range=[-4, 4])
->>>>>>> e7275de8
         fig.update_xaxes(showgrid=True, gridcolor="lightgray", gridwidth=1)
         fig.update_yaxes(showgrid=True, gridcolor="lightgray", gridwidth=1)
 
