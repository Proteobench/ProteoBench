--- conflicted
+++ resolved
@@ -15,9 +15,5 @@
     "quant_lfq_DDA_ion_QExactive": (QUANT_LFQ_SETTINGS_DIR / "DDA" / "ion" / "QExactive").as_posix(),
     "quant_lfq_DDA_peptidoform": (QUANT_LFQ_SETTINGS_DIR / "DDA" / "peptidoform").as_posix(),
     "quant_lfq_DIA_ion_Astral": (QUANT_LFQ_SETTINGS_DIR / "DIA" / "ion" / "Astral").as_posix(),
-<<<<<<< HEAD
     "denovo_lfq_DDA_HCD": (DENOVO_LFQ_SETTINGS_DIR / "DDA" / "HCD").as_posix(),
-=======
-    "quant_lfq_DDA_ion_Astral": (QUANT_LFQ_SETTINGS_DIR / "DDA" / "ion" / "Astral").as_posix(),
->>>>>>> c5fac230
 }