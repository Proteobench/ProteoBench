"""All formats available for the module."""

from __future__ import annotations

import os
import re
from collections import defaultdict
from typing import Any, Dict, List

import pandas as pd
import toml
from psm_utils import Peptidoform

from .parse_ion import get_proforma_bracketed

# IMPORTANT: it is defined here, but filled in after defining the classes
# new classes need to be filled in there too!!!
MODULE_TO_CLASS = {}


class ParseSettingsBuilder:
    """
    Class to build the parser settings for a given input format.

    Parameters
    ----------
    parse_settings_dir : str
        The directory containing the parse settings files, by default None.
    module_id : str
        The ID of the module used to fetch the specific parse settings.
    """

    def __init__(self, parse_settings_dir: str, module_id: str):
        """
        Initialize the ParseSettingsBuilder object.

        Parameters
        ----------
        parse_settings_dir : str
            The directory containing the parse settings files.
        module_id : str
            The ID of the module used to fetch the specific parse settings.
        """

        self.PARSE_SETTINGS_TOMLS = toml.load(
            os.path.join(os.path.dirname(__file__), "io_parse_settings", "parse_settings_files.toml")
        )

        try:
            self.PARSE_SETTINGS_FILES = {
                key: os.path.join(parse_settings_dir, value)
                for key, value in self.PARSE_SETTINGS_TOMLS[module_id].items()
            }
        except KeyError:
            raise KeyError(
                f"Invalid module ID: {module_id}. Valid modules with configured parse settings are: {self.PARSE_SETTINGS_TOMLS.keys()}"
            )

        self.PARSE_SETTINGS_FILES_MODULE = os.path.join(parse_settings_dir, "module_settings.toml")
        self.INPUT_FORMATS = list(self.PARSE_SETTINGS_FILES.keys())
        self.MODULE_ID = module_id

        # Check if all files are present
        missing_files = [file for file in self.PARSE_SETTINGS_FILES.values() if not os.path.isfile(file)]
        if not os.path.isfile(self.PARSE_SETTINGS_FILES_MODULE):
            missing_files.append(self.PARSE_SETTINGS_FILES_MODULE)

        if missing_files:
            raise FileNotFoundError(f"The following parse settings files are missing: {missing_files}")

    def build_parser(self, input_format: str) -> object:
        """
        Build the parser for a given input format using the corresponding TOML files.

        Parameters
        ----------
        input_format : str
            The input format to build the parser for (e.g., "MaxQuant", "Sage").

        Returns
        -------
        ParseSettings
            The parser for the specified input format.
        """
        toml_file = self.PARSE_SETTINGS_FILES[input_format]
        parse_settings = toml.load(toml_file)
        parse_settings_module = toml.load(self.PARSE_SETTINGS_FILES_MODULE)

        parser = MODULE_TO_CLASS[self.MODULE_ID](parse_settings, parse_settings_module)
        if "modifications_parser" in parse_settings.keys():
            parser.add_modification_parser(ParseModificationSettings(parse_settings))

        return parser


class ParseSettingsQuant:
    """
    Structure that contains all the parameters used to parse
    the given benchmark run output depending on the software tool used.

    Parameters
    ----------
    parse_settings : Dict[str, Any]
        The settings for parsing, typically loaded from a TOML file.
    parse_settings_module : Dict[str, Any]
        Module-specific settings, typically loaded from a TOML file.
    """

    def __init__(self, parse_settings: Dict[str, Any], parse_settings_module: Dict[str, Any]):
        """
        Initialize the ParseSettings object with the parameters from the TOML files.

        Parameters
        ----------
        parse_settings : Dict[str, Any]
            The settings for parsing, typically loaded from a TOML file.
        parse_settings_module : Dict[str, Any]
            Module-specific settings, typically loaded from a TOML file.
        """
        self.mapper = parse_settings["mapper"]
        self.condition_mapper = parse_settings["condition_mapper"]
        self.run_mapper = parse_settings["run_mapper"]
        self.decoy_flag = parse_settings["general"]["decoy_flag"]
        self._species_dict = parse_settings["species_mapper"]
        self.contaminant_flag = parse_settings["general"]["contaminant_flag"]
        self.min_count_multispec = parse_settings_module["general"]["min_count_multispec"]
        self.analysis_level = parse_settings_module["general"]["level"]
        self._species_expected_ratio = parse_settings_module["species_expected_ratio"]
        self.modification_parser = None

    def species_dict(self) -> Dict[str, str]:
        """
        Get the species dictionary.

        Returns
        -------
        Dict[str, str]
            A dictionary of species mappings.
        """
        return self._species_dict

    def species_expected_ratio(self) -> float:
        """
        Get the expected species ratio.

        Returns
        -------
        float
            The expected ratio of species.
        """
        return self._species_expected_ratio

    def add_modification_parser(self, parser: ParseModificationSettings):
        self.modification_parser = parser

    def convert_to_standard_format(self, df: pd.DataFrame) -> tuple[pd.DataFrame, Dict[int, List[str]]]:
        """
        Convert a software tool output into a generic format supported by the module.

        Steps:
        1. Validate and rename columns
        2. Create replicate mapping
        3. Filter decoys and contaminants
        4. Process species information
        5. Handle data format (long vs short)
        6. Process modifications if needed
        7. Filter zero intensities
        8. Format based on analysis level

        Parameters
        ----------
        df : pd.DataFrame
            The input DataFrame to convert.

        Returns
        -------
        tuple[pd.DataFrame, Dict[int, List[str]]]
            The converted DataFrame and a dictionary mapping replicates to raw data.
        """
        df = self._validate_and_rename_columns(df)
        replicate_to_raw = self._create_replicate_mapping()
        df_filtered = self._filter_decoys_and_contaminants(df)
        df_filtered = self._process_species_information(df_filtered)

        df_filtered = self._process_modifications(df_filtered)
        df_filtered_melted = self._handle_data_format(df_filtered)
        df_filtered_melted = self._filter_zero_intensities(df_filtered_melted)
        return self._format_by_analysis_level(df_filtered_melted), replicate_to_raw

    def _validate_and_rename_columns(self, df: pd.DataFrame) -> pd.DataFrame:
        """Validate required columns and rename them according to mapper."""
        if not all(k in df.columns for k in self.mapper.keys()):
            raise ValueError(
                f"Columns {set(self.mapper.keys()).difference(set(df.columns))} not found in input dataframe."
                " Please check input file and selected software tool."
            )
        df.rename(columns=self.mapper, inplace=True)
        return df

    def _create_replicate_mapping(self) -> Dict[int, List[str]]:
        """Create mapping from replicates to raw data."""
        replicate_to_raw = defaultdict(list)
        for k, v in self.condition_mapper.items():
            replicate_to_raw[v].append(k)
        return replicate_to_raw

    def _filter_decoys_and_contaminants(self, df: pd.DataFrame) -> pd.DataFrame:
        """Filter out decoys and clean up column names."""
        if "Reverse" in self.mapper:
            df_filtered = df[df["Reverse"] != self.decoy_flag].copy()
        else:
            df_filtered = df.copy()

        df_filtered.columns = [c.replace(".mzML.gz", ".mzML") for c in df.columns]
        return df_filtered

    def _process_species_information(self, df: pd.DataFrame) -> pd.DataFrame:
        """Process species information and filter multi-species entries."""
        df["contaminant"] = df["Proteins"].str.contains(self.contaminant_flag)

        # Process species flags
        for flag, species in self._species_dict.items():
            df[species] = df["Proteins"].str.contains(flag)

        # Filter multi-species
        df["MULTI_SPEC"] = df[list(self._species_dict.values())].sum(axis=1) > self.min_count_multispec
        return df[df["MULTI_SPEC"] == False]

    def _handle_data_format(self, df: pd.DataFrame) -> pd.DataFrame:
        """Handle long vs short format conversion."""
        if "Raw file" not in self.mapper.values():
            melt_vars = self.condition_mapper.keys()
            df_melted = df.melt(
                id_vars=list(set(df.columns).difference(set(melt_vars))),
                value_vars=melt_vars,
                var_name="Raw file",
                value_name="Intensity",
            )
        else:
            df_melted = df.copy()

        df_melted["replicate"] = df_melted["Raw file"].map(self.condition_mapper)
        return pd.concat([df_melted, pd.get_dummies(df_melted["Raw file"])], axis=1)

    def _process_modifications(self, df: pd.DataFrame) -> pd.DataFrame:
        """Process modifications if a modification parser is available."""
        if self.modification_parser is not None:
            return self.modification_parser.convert_to_proforma(df, self.analysis_level)
        return df

    def _filter_zero_intensities(self, df: pd.DataFrame) -> pd.DataFrame:
        """Filter out rows with zero or negative intensity."""
        zero_intensity_count = len(df[df["Intensity"] <= 0])
        if zero_intensity_count > 0:
            print(f"WARNING: {zero_intensity_count} rows with 0 intensity were removed.")
        return df[df["Intensity"] > 0]

    def _format_by_analysis_level(self, df: pd.DataFrame) -> pd.DataFrame:
        """Format the DataFrame based on the analysis level."""
        if self.analysis_level == "ion":
            if "proforma" in df.columns and "Charge" in df.columns:
                df["precursor ion"] = df["proforma"] + "|Z=" + df["Charge"].astype(str)
            return df
        elif self.analysis_level == "peptidoform":
            if "proforma" in df.columns:
                df["peptidoform"] = df["proforma"]
            return df
        else:
            raise ValueError(f"Analysis level '{self.analysis_level}' not supported.")


class ParseModificationSettings:
    """
    Class to handle modifications-specific parsing settings.

    Parameters
    ----------
    parser : ParseSettings
        The base parse settings object.
    parse_settings : Dict[str, Any]
        The modifications-specific parse settings.
    """

    def __init__(self, parse_settings: Dict[str, Any]):
        """
        Initialize the ParseModificationSettings object.

        Parameters
        ----------
        parser : ParseSettings
            The base parse settings object.
        parse_settings : Dict[str, Any]
            The modifications-specific parse settings.
        """
        self.modifications_mapper = parse_settings["modifications_parser"]["modification_dict"]
        self.modifications_isalpha = parse_settings["modifications_parser"]["isalpha"]
        self.modifications_isupper = parse_settings["modifications_parser"]["isupper"]
        self.modifications_before_aa = parse_settings["modifications_parser"]["before_aa"]
        self.modifications_pattern = parse_settings["modifications_parser"]["pattern"]
        self.modifications_pattern = rf"{self.modifications_pattern}"
        self.modifications_parse_column = parse_settings["modifications_parser"]["parse_column"]

    def convert_to_proforma(self, df: pd.DataFrame, analysis_level: str) -> tuple[pd.DataFrame, Dict[int, List[str]]]:
        """
        Convert the DataFrame to a standard format, adding modifications to the 'proforma' column.

        Parameters
        ----------
        df : pd.DataFrame
            The input DataFrame to convert.

        Returns
        -------
        tuple[pd.DataFrame, Dict[int, List[str]]]
            The converted DataFrame and a dictionary mapping replicates to raw data.
        """
        df["proforma"] = df[self.modifications_parse_column].apply(
            get_proforma_bracketed,
            before_aa=self.modifications_before_aa,
            isalpha=self.modifications_isalpha,
            isupper=self.modifications_isupper,
            pattern=self.modifications_pattern,
            modification_dict=self.modifications_mapper,
        )

        if analysis_level == "ion":
            try:
                df["precursor ion"] = df["proforma"] + "|Z=" + df["Charge"].astype(str)
            except KeyError as e:
                raise KeyError(
                    "Not all columns required for making the precursor ion are available."
                    " Is the charge available in the input file?"
                ) from e

            return df

        elif analysis_level == "peptidoform":
            if "proforma" in df.columns:
                df["peptidoform"] = df["proforma"]
            return df


class ParseSettingsDeNovo:
    def __init__(self, parse_settings: Dict[str, Any], parse_settings_module: Dict[str, Any]):
        self.mapper = parse_settings["mapper"]
        self.spectrum_id_mapper = parse_settings["spectrum_id_mapper"]
        self.sequence_mapper = parse_settings["sequence_mapper"]
        self.modification_parser = None
        self.analysis_level = "peptidoform"

        module_settings_dir = os.path.join(
            os.path.dirname(__file__),
            "io_parse_settings",
            "denovo",
            "lfq",
            "DDA",
            "HCD",
        )
        self.path_to_ground_truth = os.path.join(
            module_settings_dir, parse_settings_module["ground_truth"]["path_to_ground_truth"]
        )

    def extract_scan_id(self, spectrum_id: str) -> int:
        """
        Extract the scan ID from the spectrum ID string.

        Parameters
        ----------
        spectrum_id : str
            The input spectrum ID string.
        
        Returns
        -------
        int
            The extracted scan ID (a number).
        """
        scan_id_match = re.search(self.spectrum_id_mapper["pattern"], spectrum_id)
        if scan_id_match is None:
            raise ValueError(
                f"Scan id not found in the spectrum_id string {spectrum_id}."
                f" Spectrum id pattern is {self.spectrum_id_mapper['pattern']}."
            )

        scan_id = scan_id_match.group(1)
        return int(scan_id)

    def format_sequence(self, sequence: str) -> str:
        """
        Format the sequence string.

        Parameters
        ----------
        sequence : str
            The input sequence string.

        Returns
        -------
        str
            The formatted sequence string.
        """
        if not isinstance(sequence, str):
            return ""

        if "replacement_dict" in self.sequence_mapper:
            for key, value in self.sequence_mapper["replacement_dict"].items():
                sequence = sequence.replace(key, value)
        return sequence

    def format_scores(self, aa_scores: Any) -> List[float]:
        """
        Format the amino acid scores into a list of float numbers.

        Parameters
        ----------
        aa_scores : List[float]
            The input list of scores.

        Returns
        -------
        List[float]
            The formatted list of scores.
        """
        if isinstance(aa_scores, list) and all(isinstance(i, float) for i in aa_scores):
            return aa_scores

        if isinstance(aa_scores, str):
            aa_scores = aa_scores.split(",") # TODO: make it cofigurable separator?
            aa_scores = [float(score) for score in aa_scores]
        return aa_scores

    def add_modification_parser(self, parser: ParseModificationSettings):
        self.modification_parser = parser

    def convert_to_standard_format(self, df: pd.DataFrame) -> tuple[pd.DataFrame, Dict[int, List[str]]]:
        """
        Convert a software tool output into a generic format supported by the module.

        Parameters
        ----------
        df : pd.DataFrame
            The input DataFrame to convert.

        Returns
        -------
        tuple[pd.DataFrame, Dict[int, List[str]]]
            The converted DataFrame and a dictionary mapping replicates to raw data.
        """
        # TODO: Add functionality/steps in docstring.
        if not all(k in df.columns for k in self.mapper.keys()):
            raise ValueError(
                f"Columns {set(self.mapper.keys()).difference(set(df.columns))} not found in input dataframe."
                " Please check input file and selected de novo tool."
            )

        df = df.rename(columns=self.mapper, inplace=False)

        if self.spectrum_id_mapper:
            df["spectrum_id"] = df["spectrum_id"].apply(self.extract_scan_id)

        if self.sequence_mapper:
            df["sequence"] = df["sequence"].apply(self.format_sequence)

        if self.modification_parser is not None:
            df = self.modification_parser.convert_to_proforma(df, self.analysis_level)
        else:
            df["proforma"] = df["sequence"]

        if "proforma" in df.columns:
            df["peptidoform"] = df["proforma"].apply(lambda x: Peptidoform(x))

        # If AA scores are not provided, simulate them from peptide score
        if "aa_scores" not in df.columns:
            df["aa_scores"] = df.apply(lambda row: [row["score"]] * len(row["peptidoform"]), axis=1)
        df["aa_scores"] = df["aa_scores"].apply(self.format_scores)

        columns_to_keep = ["spectrum_id", "proforma", "peptidoform", "score", "aa_scores"]
        df = df[columns_to_keep]

        # Load ground truth PSMs
        df_ground_truth = pd.read_csv(self.path_to_ground_truth)
<<<<<<< HEAD
        df = pd.merge(df_ground_truth, df, on=["spectrum_id"], how="left", suffixes=("_ground_truth", ""))
=======
        df = pd.merge(df, df_ground_truth, on=["spectrum_id"], suffixes=("", "_ground_truth"))
        df['peptidoform_ground_truth'] = df['peptidoform_ground_truth'].apply(lambda x: Peptidoform(x))
>>>>>>> 48304cd1
        return df


MODULE_TO_CLASS = {
    "quant_lfq_DDA_ion_QExactive": ParseSettingsQuant,
    "quant_lfq_DDA_peptidoform": ParseSettingsQuant,
    "quant_lfq_DIA_ion_AIF": ParseSettingsQuant,
    "quant_lfq_DIA_ion_diaPASEF": ParseSettingsQuant,
    "quant_lfq_DIA_ion_singlecell": ParseSettingsQuant,
    "quant_lfq_DIA_ion_Astral": ParseSettingsQuant,
    "denovo_lfq_DDA_HCD": ParseSettingsDeNovo,
}<|MERGE_RESOLUTION|>--- conflicted
+++ resolved
@@ -478,12 +478,8 @@
 
         # Load ground truth PSMs
         df_ground_truth = pd.read_csv(self.path_to_ground_truth)
-<<<<<<< HEAD
         df = pd.merge(df_ground_truth, df, on=["spectrum_id"], how="left", suffixes=("_ground_truth", ""))
-=======
-        df = pd.merge(df, df_ground_truth, on=["spectrum_id"], suffixes=("", "_ground_truth"))
         df['peptidoform_ground_truth'] = df['peptidoform_ground_truth'].apply(lambda x: Peptidoform(x))
->>>>>>> 48304cd1
         return df
 
 
