# DDA quantification - precursor ions

This module compares the sensitivity and quantification accuracy for data acquired with data-dependent acquisition (DDA) on a Q Exactive HF-X Orbitrap (Thermo Fisher).
Users can load their data and inspect the results privately. They can also make their outputs public by providing the sassociated parameter file and submitting the benchmark run to ProteoBench. By doing so, their workflow output will be stored alongside all other benchmark runs in ProteoBench and will be accessible to the entire community.

**This module is not designed to compare later-stages post-processing of quantitative data such as missing value replacement, and we advise users to publically upload data without replacement of missing values and without manual filtering.**  

We think that this module is more suited to evaluate the impact of (non exhaustive list):
- search engine identification
- peak picking
- match between run
- low-level ion signal normalisation

Other modules will be more suited to explore further post-pocessing steps. 

## Data set

A subset of the Q Exactive HF-X Orbitrap (Thermo Fisher) data dependent acquisition (DDA) data described by [Van Puyvelde et al., 2022](https://www.nature.com/articles/s41597-022-01216-6) was used as a benchmark dataset. Here, only the first biological replicate series (named “alpha”) was used, encompassing three technical replicates of two different conditions (referred to as “A” and “B”). The samples are a mixture of commercial peptide digest standards of the following species: Escherichia coli (P/N:186003196, Waters Corporation), Yeast (P/N: V7461, Promega) and Human (P/N: V6951, Promega), with logarithmic fold changes (log2FCs) of 0, −1 and 2 for respectively Human, Yeast and E.coli. 
Please refer to the original publication for the full description of sample preparation and data acquisition parameters ([Van Puyvelde et al., 2022](https://www.nature.com/articles/s41597-022-01216-6)). 

## Metric calculation

For each precursor ion (modified sequence + charge), we calculate the sum of signal per raw file and condition. Then, we calculate the average signal per condition ("0" are replaced by NAs and missing values are ignored). The total number of unique precursor ions is reported on the *y*-axis, and the weighted sum of the mean absolute error from the expected ratio is reported on the *x*-axis. Precursors matched to contaminant sequences and/or to multiple species are excluded for error calculation.

## How to use

### Input data for private visualisation of your benchmark run(s)

The module is flexible in terms of what workflow the participants can run. However, to ensure a fair comparison of the different processing tools, we suggest using the parameters listed in Table 1.

|Parameter|Value|
|---------|-----|
|Maximum number of missed cleavages|2|
|PSM FDR|0.01|
|Endopeptidase|Trypsin/P|
|Fixed modifications|Carbamidomethylation (C)|
|Variable modifications|Oxidation (M), Acetyl (Protein N-term)|
|Precursor mass tolerance|10 ppm|
|Fragment mass tolerance|0.02 Da|
|Minimum peptide length|7 residues|

### Submit your run for public usage

When you have successfully uploaded and visualized a benchmark run, we strongly encourage you to add the result to the online repository. This way, your run will be available to the entire community and can be compared to all other uploaded benchmark runs. By doing so, your workflow outputs, parameters and calculated metrics will be stored and publicly available. 

To submit your run for public usage, you need to upload the parameter file associated to your run in the field `Meta data for searches`. Currently, we accept outputs from MaxQuant, FragPipe, Proline and i2MassChroQ (see bellow for more tool-specific details). Please fill the `Comments for submission` if needed, and confirm that the metadata is correct (correspond to the benchmark run) before pressing the button `I really want to upload it`. 

After upload, you will get a link to the pull request associated with your data. Please copy it and save it. With this link, you can get the unique identifier of your run (for example "Proline__20240106_141919"), and follow the advancement of your submission and add comments to communicate with the ProteoBench maintainers. If everything looks good, your submission will be reviewed and accepted (it will take a few working days). Then, your benchmark run will be added to the public runs of this module and plotted alongside all other benchmark runs in the figure. 

## Important Tool-specific settings

### AlphaPept
1. Load folder that contains the data files.
2. Define parameters 
-> For Match Between runs, please select “Match”
3. The input files for ProteoBench are "result_peptides.tsv" (peptide identification) and "results.yaml" (parameter files)

### FragPipe
1. Select the LFQ-MBR workflow (using only 1 enzyme).
2. Following import of raw files, assign experiments "by File Name" right above the list of raw files.
3. **Make sure contaminants are not added when you add decoys to the database**. 
<<<<<<< HEAD
4. Upload "combined_ion/modified_peptides.tsv" in order for Proteobench to calculate the ion ratios. For public submission, please provide the ".params" and the ".worflow" files that correspond to your search. 
=======
4. Upload "combined_ion/modified_peptides.tsv" in order for Proteobench to calculate the ion ratios. Parameter files are not yet implemented in ProteoBench, but we are working on it.
For public submission, please provide the ".worflow" file that correspond to your search.
>>>>>>> 5fad9424

### i2MassChroQ
A ProteoBench-compatible format is available in i2MassChroQ through the button "ProteoBench export". It generates a tab-delimited file containing one row per quantified ion with all the information required for this module (column headers are: "rawfile", "sequence", "ProForma", "charge", "proteins" and "area"). Like with the other tools, the protein identifiers should be in the format "sp|P49327|FAS_HUMAN". The ProteoBench export of i2MassChroQ also generates a single parameter file (.tsv) that is compatible with ProteoBench public upload.
Link to the i2MassChroQ documentation [here](http://pappso.inrae.fr/bioinfo/i2masschroq/documentation/html/).

### MaxQuant
By default, MaxQuant uses a contaminants-only fasta file that is located in the software folder (“contaminant.txt”). However, the fasta file provided for this module already contains a set of curated contaminant sequences. Therefore, in the MaxQuant settings (Global parameters > Sequences), **UNTICK the “Include contaminants” box**. 
When uploading the raw files, press the "No Fractions" button to set up the experiment names as follows: "A_Sample_Alpha_01", "A_Sample_Alpha_02", "A_Sample_Alpha_03", "B_Sample_Alpha_01", "B_Sample_Alpha_02", "B_Sample_Alpha_03". 

For this module, use the "evidence.txt" output in the "txt" folder of MaxQuant search outputs. For public submission, please upload the "mqpar.xml" file associated with your search.

#### Troubleshooting: 
##### Fasta header parsing
The field "Proteins" in **the "evidence.txt" table should report proteins in the format "sp|O75822|EIF3J_HUMAN" (and separated with ";" in the case of protein groups)**. 
In the recent versions of MaxQuant, the default settings work perfectly (`Identifier rule = >([^\s]*)`; `Description rule = >(.*)`).
Some older versions of MaxQuant do not provide the option to change fasta header parsing. These are not compatible with ProteoBench.

### Proline
Use the raw file names as sample names. In the output, it will automatically remove "LFQ_Orbitrap_".
For this module, use the excel exports. Make sure that the “Quantified peptide ions” tab contains the columns "samesets_accessions" and "subsets_accessions". The accessions in these two field are combined to determine what species a peptide sequence matches to.
The "Quantified peptide ions" tab reports validated PSMs, so precursor ion quantities (retrieved from XICs) are duplicated. This redundancy is removed before metric calculation.
For public submission, you can upload the same excel export, just make sure to have the tabs "Search settings and infos", "Import and filters", "Quant config".

### Sage

1. Convert .raw files into .mzML using MSConvert or ThermoRawFileParser **(do not change the file names)**
2. Run sage using a .json file
3. Upload "lfq.tsv" in order for Proteobench to calculate the ion ratios, combined with the search parameter file "results.json".

### Custom format

If you do not use a tool that is compatible with ProteoBench, you can upload a tab-delimited table format containing the following columns:

- Sequence: peptide sequence without the modification(s)
- Proteins: column containing the protein identifiers. These should be separated by ";", and contain the species flag (for example "_YEAST").
- Charge: Charge state of measured peptide ions
- Modified sequence: column containing the sequences and the localised modifications in the [ProForma standard](https://www.psidev.info/proforma) format. 
- LFQ_Orbitrap_DDA_Condition_A_Sample_Alpha_01: Quantitative column sample 1
- LFQ_Orbitrap_DDA_Condition_A_Sample_Alpha_02: Quantitative column sample 2
- LFQ_Orbitrap_DDA_Condition_A_Sample_Alpha_03: Quantitative column sample 3
- LFQ_Orbitrap_DDA_Condition_B_Sample_Alpha_01: Quantitative column sample 4
- LFQ_Orbitrap_DDA_Condition_B_Sample_Alpha_02: Quantitative column sample 5
- LFQ_Orbitrap_DDA_Condition_B_Sample_Alpha_03: Quantitative column sample 6

the table must not contain non-validated ions. If you have any issue, contact us [here](mailto:proteobench@eubic-ms.org?subject=ProteoBench_query).

## toml file description

Each software tool produces specific output files formats. We made ``.toml`` files that describe where to find the information needed in each type of input. These can be found in `proteobench/modules/dda_quant/io_parse_settings`:

- **[mapper]**
mapping between the headers in the input file (left-hand side) and the header of the intermediate file generated by ProteoBench. If more parsing is required before metrics calculation, this part can contain mapping between intermediatec column names and the name in the intermediate file. This is the case for Proline where protein accessions are reported in two independent columns that need to be combined. This should be commented in the toml.

  - "Raw file" = field that contains the raw file identifiers. **If the field "Raw file" is present, the table is parsed is a long format, otherwise it is parsed as wide format.**
 
  - "Reverse" = field that indicates if the precursor is identified as decoy/reverse. **If the field "Reverse" is present, we will filter out the values of this column equal to the decoy flag (see [general]).**

  - "Sequence" = peptide sequence without modification(s)
 
  - "Modified sequence" = peptide sequence with localised modifications, ideally in the ProForma format.
 
  - "Charge" = precursor charge.
 
  - "Proteins" = field containing the protein identifiers. These should be separated by ";", and contain the species flag (for example "_YEAST").
 
  - "Intensity" = field containing the intensities utilised to calculate the module metrics. Used for long-format input.

- **[condition_mapper]**
mapping between the headers of the quantification values in the input file (left-hand side) and the condition (Condition A and Condition B). 

- **[run_mapper]**
mapping between the headers of the quantification values in the input file (left-hand side) and the samples (condition + replicate) in the intermediate file.

- **[species_mapper]**
suffix corresponding to the species in the input table (left-hand side), and corresponding species (right-hand side) for ratio calculation. 

- **[general]**
contaminant and decoy flags used for filtering out precursor ions matched to decoy or contaminant sequences. The contaminant flag in this module should be "Cont_" to correspond to the contaminants as labelled in the provided fasta file. The decoy flag is only used to filter out rows that do not pass the validation step but are reported in the table.

- **[modifications_parser]**
information necessary for parsing the modification and their localisation when the input table contains a columns with modified sequences. When the input contains a column with stripped sequences and a column with the localised modification, this part is not needed. 

  - "parse_column" = "Modified Sequence" / Indicates the name of the column that should be parsed (i.e. that contains the sequence and localised modifications).

  - "before_aa" = false / Indicates if the modification flag is before or after the modification. For example, this has to be set to false when the cysteine is carbamidomethylated on the third position here: NEC[+57.0214]VVVIR. However, when the modification tag is before the amino acid it needs to be set to true, for example for the same peptidoforms: NE[+57.0214]CVVVIR.

  - "isalpha" = true / In the code the sequence is stripped to insert modifications later. This flag indicates that the modification can be separated by taking only characters that are alpha. For example, “NE[+57.0214]CVVVIR”, "[+57.0214]" is removed.

  - "isupper" = true / In the code the sequence is stripped to insert modifications later. This flag indicates that the modification can be separated by taking only characters that are capitalized. For example, “NEYpCVVVIR”, "p" is removed.

  - "pattern" = "\\[([^]]+)\\]" \ This regex pattern indicates the values to be matched for modifications. Make sure to include the full tag (only the peptide sequence should remain): "NEC[+57.0214]VVM[+15.9949]VIR". You can test your python regexes here: https://regex101.com/

  - "modification_dict" = {"+57.0215" = "Carbamidomethyl", "+15.9949" = "Oxidation", "-17.026548" = "Gln->pyro-Glu", "-18.010565" = "Glu->pyro-Glu", "+42" = "Acetyl"} / Pattern that is matched to be translated into the [ProForma standard](https://www.psidev.info/proforma): HUPO-PSI/ProForma: HUPO-PSI Standardized peptidoform notation (link to [github](https://github.com/HUPO-PSI/ProForma)). Make sure there are no additional parentheses, only the modification name should be translated to.

<|MERGE_RESOLUTION|>--- conflicted
+++ resolved
@@ -59,12 +59,8 @@
 1. Select the LFQ-MBR workflow (using only 1 enzyme).
 2. Following import of raw files, assign experiments "by File Name" right above the list of raw files.
 3. **Make sure contaminants are not added when you add decoys to the database**. 
-<<<<<<< HEAD
 4. Upload "combined_ion/modified_peptides.tsv" in order for Proteobench to calculate the ion ratios. For public submission, please provide the ".params" and the ".worflow" files that correspond to your search. 
-=======
-4. Upload "combined_ion/modified_peptides.tsv" in order for Proteobench to calculate the ion ratios. Parameter files are not yet implemented in ProteoBench, but we are working on it.
-For public submission, please provide the ".worflow" file that correspond to your search.
->>>>>>> 5fad9424
+
 
 ### i2MassChroQ
 A ProteoBench-compatible format is available in i2MassChroQ through the button "ProteoBench export". It generates a tab-delimited file containing one row per quantified ion with all the information required for this module (column headers are: "rawfile", "sequence", "ProForma", "charge", "proteins" and "area"). Like with the other tools, the protein identifiers should be in the format "sp|P49327|FAS_HUMAN". The ProteoBench export of i2MassChroQ also generates a single parameter file (.tsv) that is compatible with ProteoBench public upload.
