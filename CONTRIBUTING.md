# Contributing

This document briefly describes how to contribute to
[ProteoBench](https://github.com/proteobench/proteobench).



## Before you begin

If you have an idea for a feature, use case to add or an approach for a bugfix,
you are welcome to communicate it with the community by opening a
thread in
[GitHub Discussions](https://github.com/proteobench/proteobench/discussions)
or in [GitHub Issues](https://github.com/proteobench/proteobench/issues).

Not sure where to start? Great contributions to
[ProteoBench](https://github.com/proteobench/proteobench) include:

[TODO]

Also check out the [open issues](https://github.com/proteobench/proteobench/issues?q=is%3Aissue+is%3Aopen+label%3A%22good+first+issue%22+label%3A%22help+wanted%22)
that carry the `good first issue` or `help wanted` labels.


## Development setup

### Local installation
Install the package and dependencies with [Flit](https://flit.pypa.io/en/stable/):

```
pip install flit
flit install -s
```

Using a virtual environment is recommended.


### Unit tests

To run the tests run the command:

```
python -m unittest test/test_module_dda_quant.py
```


### Testing the web interface locally

Start the web server locally with:

```
<<<<<<< HEAD
cd ./ProteoBench/
streamlit run ./Home.py
=======
cd ./webinterface/
streamlit run Home.py
>>>>>>> a32d4cde
```

This will launch the Proteobench application in your web browser.


Changes to the code in `./webinterface` will trigger a reload of the web server.
However, changes in `./proteobench` require a full restart of the webserver
to be included.


### Documentation

To work on the documentation and get a live preview, install the requirements
and run `sphinx-autobuild`:

```
flit install -s
sphinx-autobuild  --watch ./proteobench ./docs/ ./docs/_build/html/
```

Then browse to http://localhost:8000 to watch the live preview.


## How to contribute

- Fork [ProteoBench](https://github.com/proteobench/proteobench) on GitHub to
  make your changes.
- Commit and push your changes to your
  [fork](https://help.github.com/articles/pushing-to-a-remote/).
- Ensure that the tests and documentation (both Python docstrings and files in
  `/docs/source/`) have been updated according to your changes. Python
  docstrings are formatted in the
  [numpydoc style](https://numpydoc.readthedocs.io/en/latest/format.html).
- Open a
  [pull request](https://help.github.com/articles/creating-a-pull-request/)
  with these changes. You pull request message ideally should include:

    - A description of why the changes should be made.
    - A description of the implementation of the changes.
    - A description of how to test the changes.

- The pull request should pass all the continuous integration tests which are
  automatically run by
  [GitHub Actions](https://github.com/proteobench/proteobench/actions).



## Release workflow

- When a new version is ready to be published:

    1. Change the `__version__` in `proteobench/__init__.py` following
       [semantic versioning](https://semver.org/).
    2. Update the changelog (if not already done) in `CHANGELOG.md` according to
       [Keep a Changelog](https://keepachangelog.com/en/1.0.0/).
    3. Merge all final changes with the `main` branch.
    4. Create a new release on GitHub.

- When a new GitHub release is made, the `Publish` GitHub Action is automatically
  triggered to build the Python package and publish it to PyPI. Upon a new PyPI release,
  the Bioconda automations will automatically update the Bioconda package. However,
  if dependencies are changed, the conda recipe will have to be updated accordingly.<|MERGE_RESOLUTION|>--- conflicted
+++ resolved
@@ -49,13 +49,8 @@
 Start the web server locally with:
 
 ```
-<<<<<<< HEAD
-cd ./ProteoBench/
-streamlit run ./Home.py
-=======
 cd ./webinterface/
 streamlit run Home.py
->>>>>>> a32d4cde
 ```
 
 This will launch the Proteobench application in your web browser.
