--- conflicted
+++ resolved
@@ -10,19 +10,10 @@
   "Topic :: Scientific/Engineering :: Bio-Informatics",
   "Development Status :: 4 - Beta",
 ]
-<<<<<<< HEAD
+
 keywords = ['proteomics', 'peptides', 'retention time', 'mass spectrometry']
 requires-python = ">=3.8"
 dynamic = ["version", "description"]
-dependencies = [
-    "pandas",
-    "numpy",
-    "plotly",
-    "streamlit_extras",
-    "streamlit-plotly-events",
-    "matplotlib",
-    "toml",
-=======
 dependencies = [
   "pandas",
   "openpyxl",
@@ -31,9 +22,8 @@
   "streamlit_extras",
   "streamlit-plotly-events",
   "matplotlib",
-  "importlib-metadata; python_version < '3.8'",
+  "importlib-metadata; python_version < '3.8'", # ? can be removed?
   "toml",
->>>>>>> 902dd1ba
 ]
 dynamic = ["version", "description"]
 keywords = ['proteomics', 'peptides', 'retention time', 'mass spectrometry']
@@ -54,8 +44,6 @@
 [build-system]
 build-backend = "flit_core.buildapi"
 requires = ["flit_core >=3.2,<4"]
-<<<<<<< HEAD
-build-backend = "flit_core.buildapi"
 
 [tool.isort]
 profile = "black"
@@ -63,8 +51,6 @@
 [tool.black]
 line-length = 120
 target-version = ['py38']
-=======
 
 [tool.flake8]
-max-line-length = 120
->>>>>>> 902dd1ba
+max-line-length = 120