--- conflicted
+++ resolved
@@ -10,6 +10,7 @@
 import numpy as np
 import pandas as pd
 import streamlit as st
+
 from proteobench.github.gh import clone_repo, pr_github, read_results_json_repo
 from proteobench.modules.dda_quant.datapoint import Datapoint
 from proteobench.modules.dda_quant.parse import ParseInputs
@@ -33,9 +34,8 @@
         replicate_to_raw: dict,
         parse_settings: ParseSettings,
         min_intensity=0,
-        precursor = "peptidoform"
+        precursor="peptidoform",
     ) -> pd.DataFrame:
-
         # convert replicate_to_raw into dataframe where key values are in a column "Group" and values are in another column "Raw file"
         replicate_to_raw_df = pd.DataFrame(
             replicate_to_raw.items(), columns=["Group", "Raw file"]
@@ -43,22 +43,17 @@
         # since there are several Raw files per Group we need to split them into different rows
         replicate_to_raw_df = replicate_to_raw_df.explode("Raw file")
 
-
         filtered_df_p1 = filtered_df[["Raw file", precursor, "Intensity"]].copy()
         # remove all rows where Intensity below min_intensity
         filtered_df_p1 = filtered_df_p1[filtered_df_p1["Intensity"] >= min_intensity]
 
-
         # add column "Group" to filtered_df_p1 using inner join on "Raw file"
         filtered_df_p1 = pd.merge(
             filtered_df_p1, replicate_to_raw_df, on="Raw file", how="inner"
         )
 
-        
         # how many disinct combinations by row of distinct precursor, "Raw file" and "Group" in filtered_df_p1
-        filtered_df_p1_check = filtered_df_p1[
-            ["Raw file", precursor, "Group"]
-        ].copy()
+        filtered_df_p1_check = filtered_df_p1[["Raw file", precursor, "Group"]].copy()
         filtered_df_p1_check = filtered_df_p1_check.drop_duplicates()
         filtered_df_p1_check = filtered_df_p1_check.shape[0]
         # sum intensity values of the same peptide and "Raw file" using the sum
@@ -69,11 +64,10 @@
         )
 
         # pivot filtered_df_p1 to wide where index peptideform, columns Raw file and values Intensity
-        
+
         intensities_wide = quant_raw_df_int.pivot(
             index=precursor, columns="Raw file", values="Intensity"
         ).reset_index()
-
 
         # add column "log_Intensity" to quant_raw_df
         quant_raw_df_int["log_Intensity"] = np.log2(quant_raw_df_int["Intensity"])
@@ -136,34 +130,36 @@
         )
         # create a list tabulating how many entries in withspecies["unique"] are 1,2,3,4,5,6
         unique_counts = withspecies["unique"].value_counts()
-        
+
         # now remove all rows with withspecies["unique"] > 1
         withspecies = withspecies[withspecies["unique"] == 1]
 
         # for species in parse_settings.species_dict.values(), set all values in new column "species" to species if withe species is True
         for species in parse_settings.species_dict.values():
             withspecies.loc[withspecies[species] == True, "species"] = species
-            withspecies.loc[withspecies[species] == True, "expectedRatio"] = species_expected_ratio[species]["1|2"]
-        
-        
+            withspecies.loc[
+                withspecies[species] == True, "expectedRatio"
+            ] = species_expected_ratio[species]["1|2"]
+
         return withspecies
-            
 
     def generate_intermediate(
-        self, filtered_df, replicate_to_raw: dict, parse_settings: ParseSettings, precursor = "peptidoform"
+        self,
+        filtered_df,
+        replicate_to_raw: dict,
+        parse_settings: ParseSettings,
+        precursor="peptidoform",
     ) -> pd.DataFrame:
         """Take the generic format of data search output and convert it to get the quantification data (a tuple, the quantification measure and the reliability of it)."""
 
         species_peptidoform = list(parse_settings.species_dict.values())
         # species_peptidoform.append("peptidoform")
 
-        filtered_df_p1 = filtered_df[["Raw file",precursor , "Intensity"]].copy()
+        filtered_df_p1 = filtered_df[["Raw file", precursor, "Intensity"]].copy()
 
         # Summarize values of the same peptide using mean
         # TODO should we take the mean or sum of the same peptidoform/peptideions same raw file multiple intensities
-        quant_raw_df = filtered_df_p1.groupby(
-            [precursor, "Raw file"]
-        ).Intensity.mean()
+        quant_raw_df = filtered_df_p1.groupby([precursor, "Raw file"]).Intensity.mean()
         quant_df = quant_raw_df.unstack(level=1)
 
         # Count number of values per peptidoform and Raw file
@@ -263,20 +259,10 @@
         self, intermediate: pd.DataFrame, input_format: str, user_input: dict
     ) -> Datapoint:
         """Method used to compute metadata for the provided result."""
-<<<<<<< HEAD
-            
-=======
         current_datetime = datetime.datetime.now()
         formatted_datetime = current_datetime.strftime("%Y%m%d_%H%M%S_%f")
-
-    
->>>>>>> 92c8d64c
         result_datapoint = Datapoint(
-            id=input_format
-            + "_"
-            + user_input["version"]
-            + "_"
-            + formatted_datetime,
+            id=input_format + "_" + user_input["version"] + "_" + formatted_datetime,
             search_engine=input_format,
             software_version=user_input["version"],
             fdr_psm=user_input["fdr_psm"],
