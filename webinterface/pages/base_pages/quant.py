--- conflicted
+++ resolved
@@ -1189,7 +1189,6 @@
         """
         # no uploaded dataset and no public dataset selected? nothing to plot!
         if self.variables_quant.result_perf not in st.session_state.keys():
-<<<<<<< HEAD
             if public_hash is None:
                 st.error(":x: Please submit a result file or select a public run for display", icon="🚨")
                 return False
@@ -1210,15 +1209,6 @@
         performance_data = performance_data[
             performance_data["nr_observed"] >= st.session_state[st.session_state[self.variables_quant.slider_id_uuid]]
         ]
-=======
-            st.error(":x: Please provide a result file", icon="🚨")
-            return False
-
-        #st.session_state[self.variables_quant.result_perf] = st.session_state[self.variables_quant.result_perf][
-        #    st.session_state[self.variables_quant.result_perf]["nr_observed"]
-        #    >= st.session_state[st.session_state[self.variables_quant.slider_id_uuid]]
-        #]
->>>>>>> 3e8dc627
 
         if recalculate:
             parse_settings = self.parsesettingsbuilder.build_parser(self.user_input["input_format"])
