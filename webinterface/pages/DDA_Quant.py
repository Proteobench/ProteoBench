"""Streamlit-based web interface for ProteoBench."""

import json
import logging
from datetime import datetime

from proteobench.modules.dda_quant.module import Module
from proteobench.modules.dda_quant.parse_settings import (
    DDA_QUANT_RESULTS_PATH, INPUT_FORMATS, LOCAL_DEVELOPMENT)
from proteobench.modules.dda_quant.plot import PlotDataPoint


import streamlit as st
import streamlit_utils
from streamlit_extras.let_it_rain import rain
import uuid

# from proteobench.github.gh import clone_pr, write_json_local_development

logger = logging.getLogger(__name__)

ALL_DATAPOINTS = "all_datapoints"
SUBMIT = "submit"
FIG1 = "fig1"
FIG2 = "fig2"
RESULT_PERF = "result_perf"
META_DATA = "meta_data"

if "submission_ready" not in st.session_state:
    st.session_state["submission_ready"] = False


class StreamlitUI:
    """Proteobench Streamlit UI."""

    def __init__(self):
        """Proteobench Streamlit UI."""
        self.texts = WebpageTexts
        self.user_input = dict()

        st.set_page_config(
            page_title="Proteobench web server",
            page_icon=":rocket:",
            layout="wide",
            initial_sidebar_state="expanded"
        )
        if SUBMIT not in st.session_state:
            st.session_state[SUBMIT] = False
        self._main_page()
        self._sidebar()

    def generate_input_field(self, input_format: str, content: dict):
        if content["type"] == "text_input":
            if "placeholder" in content:
                return st.text_input(content["label"], placeholder=content["placeholder"])
            elif "value" in content:
                return st.text_input(content["label"], content["value"][input_format])
        if content["type"] == "number_input":
            return st.number_input(
                content["label"],
                value=None,
                format=content["format"],
                min_value=content["min_value"],
                max_value=content["max_value"]
            )
        if content["type"] == "selectbox":
            return st.selectbox(
                content["label"],
                content["options"],
                content["options"].index(content["value"][input_format]),
            )
        if content["type"] == "checkbox":
            return st.checkbox(content["label"], content["value"][input_format])

    def _main_page(self):
        """Format main page."""
        st.title("Module 2: DDA quantification")
        st.header("Description of the module")
        st.markdown(
            """
                    This module compares the MS1-level quantification tools for
                    data-dependent acquisition (DDA). The raw files provided for
                    this module are presented in the comprehensive LFQ benchmark
                    dataset from [Van Puyvelde et al., 2022](https://www.nature.com/articles/s41597-022-01216-6).
                    The samples contain tryptic peptides from Homo sapiens,
                    Saccharomyces cerevisiae, and Escherichia coli, mixed in different
                    ratios (condition A and condition B), with three replicates of each
                    condition. With these samples, we calculate three metrics:
                    - To estimate the sensitivity of the workflows, we report the
                    number of unique precursors (charged modified sequence) quantified
                    in all 6 runs.
                    - To estimate the accuracy of the workflows, we report the weighted
                    sum of precursor deviation from expected ratios.
                    - To estimate the precision of the workflows, we report the weighted
                     average of the interquartile range (IQR) of the precursors ratio.

                    ProteoBench plots these three metrics to visualize workflow outputs
                     from different tools, with different versions, and/or different
                    sets of parameters for the search and quantification.
                    The full description of the pre-processing steps and metrics
                    calculation is available here: LINK.
                    """
        )
        st.header("Downloading associated files")
        st.markdown("""
                    The raw files used for this module were acquired on an Orbitrap
                    Q-Exactive H-FX (ThermoScientific). They can be downloaded from the
                    proteomeXchange repository PXD028735. You can download them here:
<<<<<<< HEAD
                    [LFQ_Orbitrap_AIF_Condition_A_Sample_Alpha_01.raw](https://ftp.pride.ebi.ac.uk/pride/data/archive/2022/02/PXD028735/LFQ_Orbitrap_AIF_Condition_A_Sample_Alpha_01.raw)
                    [LFQ_Orbitrap_AIF_Condition_A_Sample_Alpha_02.raw](https://ftp.pride.ebi.ac.uk/pride/data/archive/2022/02/PXD028735/LFQ_Orbitrap_AIF_Condition_A_Sample_Alpha_02.raw)
                    [LFQ_Orbitrap_AIF_Condition_A_Sample_Alpha_03.raw](https://ftp.pride.ebi.ac.uk/pride/data/archive/2022/02/PXD028735/LFQ_Orbitrap_AIF_Condition_A_Sample_Alpha_03.raw)
                    [LFQ_Orbitrap_AIF_Condition_B_Sample_Alpha_01.raw](https://ftp.pride.ebi.ac.uk/pride/data/archive/2022/02/PXD028735/LFQ_Orbitrap_AIF_Condition_B_Sample_Alpha_01.raw)
                    [LFQ_Orbitrap_AIF_Condition_B_Sample_Alpha_02.raw](https://ftp.pride.ebi.ac.uk/pride/data/archive/2022/02/PXD028735/LFQ_Orbitrap_AIF_Condition_B_Sample_Alpha_02.raw)
                    [LFQ_Orbitrap_AIF_Condition_B_Sample_Alpha_03.raw](https://ftp.pride.ebi.ac.uk/pride/data/archive/2022/02/PXD028735/LFQ_Orbitrap_AIF_Condition_B_Sample_Alpha_03.raw)
=======
                    [LFQ_Orbitrap_DDA_Condition_A_Sample_Alpha_01.raw](https://ftp.pride.ebi.ac.uk/pride/data/archive/2022/02/PXD028735/LFQ_Orbitrap_DDA_Condition_A_Sample_Alpha_01.raw),
                    [LFQ_Orbitrap_DDA_Condition_A_Sample_Alpha_02.raw](https://ftp.pride.ebi.ac.uk/pride/data/archive/2022/02/PXD028735/LFQ_Orbitrap_DDA_Condition_A_Sample_Alpha_02.raw),
                    [LFQ_Orbitrap_DDA_Condition_A_Sample_Alpha_03.raw](https://ftp.pride.ebi.ac.uk/pride/data/archive/2022/02/PXD028735/LFQ_Orbitrap_DDA_Condition_A_Sample_Alpha_03.raw),
                    [LFQ_Orbitrap_DDA_Condition_B_Sample_Alpha_01.raw](https://ftp.pride.ebi.ac.uk/pride/data/archive/2022/02/PXD028735/LFQ_Orbitrap_DDA_Condition_B_Sample_Alpha_01.raw),
                    [LFQ_Orbitrap_DDA_Condition_B_Sample_Alpha_02.raw](https://ftp.pride.ebi.ac.uk/pride/data/archive/2022/02/PXD028735/LFQ_Orbitrap_DDA_Condition_B_Sample_Alpha_02.raw),
                    [LFQ_Orbitrap_DDA_Condition_B_Sample_Alpha_03.raw](https://ftp.pride.ebi.ac.uk/pride/data/archive/2022/02/PXD028735/LFQ_Orbitrap_DDA_Condition_B_Sample_Alpha_03.raw)
>>>>>>> 418013f8

                    **It is imperative not to rename the files once downloaded!**
                    """
        )
        st.markdown("""
                    Download the fasta file here: [TODO]
                    The fasta file provided for this module contains the three species
                    present in the samples and contaminant proteins
                    ([Frankenfield et al., JPR](https://pubs.acs.org/doi/10.1021/acs.jproteome.2c00145))
                    """
        )

        st.header("Input and configuration")

        with st.form(key="main_form"):
            st.subheader("Input files")
            self.user_input["input_csv"] = st.file_uploader(
                "Search engine result file", help=self.texts.Help.input_file
            )

            self.user_input["input_format"] = st.selectbox(
                "Search engine", INPUT_FORMATS, help=self.texts.Help.input_format
            )

            # self.user_input["pull_req"] = st.text_input(
            #     "Open pull request to make results available to everyone (type \"YES\" to enable)",
            #     "NO"
            # )

            with st.expander("Additional parameters"):
                with open("../webinterface/configuration/dda_quant.json") as file:
                    config = json.load(file)

                for key, value in config.items():
                    self.user_input[key] = self.generate_input_field(
                        self.user_input["input_format"], value
                    )

            submit_button = st.form_submit_button(
                "Parse and bench", help=self.texts.Help.additional_parameters
            )

        # if st.session_state[SUBMIT]:
        if FIG1 in st.session_state:
            self._populate_results()

        if submit_button:
            if self.user_input["input_csv"]:
                self._run_proteobench()
            else:
                error_message = st.error(":x: Please provide a result file")

    def _populate_results(self):
        self.generate_results("", None, None, False)

    def _sidebar(self):
        """Format sidebar."""
        st.sidebar.image("logos/logo_funding/main_logos_sidebar.png",
                         width=300)
        
        # st.sidebar.markdown(self.texts.Sidebar.badges)
        st.sidebar.header("About")
        st.sidebar.markdown(self.texts.Sidebar.about, unsafe_allow_html=True)

    def _run_proteobench(self):
        # Run Proteobench
        st.header("Running Proteobench")
        status_placeholder = st.empty()
        status_placeholder.info(
            ":hourglass_flowing_sand: Running Proteobench...")

        if ALL_DATAPOINTS not in st.session_state:
            st.session_state[ALL_DATAPOINTS] = None

        try:
            result_performance, all_datapoints = Module().benchmarking(
                self.user_input["input_csv"],
                self.user_input["input_format"],
                self.user_input,
                st.session_state["all_datapoints"],
            )
            st.session_state[ALL_DATAPOINTS] = all_datapoints
        except Exception as e:
            status_placeholder.error(":x: Proteobench ran into a problem")
            st.exception(e)
        else:
            self.generate_results(
                status_placeholder, result_performance, all_datapoints, True
            )

    def generate_results(
        self, status_placeholder, result_performance, all_datapoints, recalculate
    ):
        time_stamp = datetime.now().strftime("%Y%m%d_%H%M%S")

        if recalculate:
            status_placeholder.success(":heavy_check_mark: Finished!")

            # Show head of result DataFrame
        st.header("Results")
        st.subheader("Sample of the processed file")
        if not recalculate:
            result_performance = st.session_state[RESULT_PERF]
            all_datapoints = st.session_state[ALL_DATAPOINTS]
        st.dataframe(result_performance.head(100))

        # Plot results
        st.subheader("Ratio between conditions")
        if recalculate:
            fig = PlotDataPoint().plot_bench(result_performance)
        else:
            fig = st.session_state[FIG1]
        st.plotly_chart(fig, use_container_width=True)

        st.subheader("Mean error between conditions")
        # show metadata
        # st.text(all_datapoints.head(100))

        if recalculate:
            fig2 = PlotDataPoint().plot_metric(all_datapoints)
        else:
            fig2 = st.session_state[FIG2]
        st.plotly_chart(fig2, use_container_width=True)

        sample_name = "%s-%s-%s-%s" % (
            self.user_input["input_format"],
            self.user_input["version"],
            self.user_input["mbr"],
            time_stamp,
        )

        # Download link
        st.subheader("Download calculated ratios")
        random_uuid = uuid.uuid4()
        st.download_button(
            label="Download",
            data=streamlit_utils.save_dataframe(result_performance),
            file_name=f"{sample_name}.csv",
            mime="text/csv",
            key=f"{random_uuid}"
        )

        st.subheader("Add results to online repository")
        st.session_state[FIG1] = fig
        st.session_state[FIG2] = fig2
        st.session_state[RESULT_PERF] = result_performance
        st.session_state[ALL_DATAPOINTS] = all_datapoints

        self.user_input[META_DATA] = st.file_uploader(
            "Meta data for searches", help=self.texts.Help.meta_data_file
        )
        self.user_input["comments_for_submission"] = st.text_area(
            "Comments for submission",
            placeholder="Anything else you want to let us know? Please specifically add changes in your search parameters here, that are not obvious from the parameter file.",
            height=200)
        checkbox = st.checkbox("I confirm that the metadata is correct")

        if checkbox and self.user_input[META_DATA]:
            st.session_state["submission_ready"] = True
            submit_pr = st.button("I really want to upload it")
            # TODO: update parameters of point to submit with parsed metadata parameters
            # submit_pr = False
            if submit_pr:
                st.session_state[SUBMIT] = True
                user_comments = self.user_input["comments_for_submission"]
                if not LOCAL_DEVELOPMENT:
                    Module().clone_pr(
                        st.session_state[ALL_DATAPOINTS],
                        st.secrets["gh"]["token"],
                        username="Proteobot",
                        remote_git="github.com/Proteobot/Results_Module2_quant_DDA.git",
                        branch_name="new_branch",
                        submission_comments=user_comments
                    )
                else:
                    DDA_QUANT_RESULTS_PATH = Module().write_json_local_development(
                        st.session_state[ALL_DATAPOINTS]
                    )
        if SUBMIT in st.session_state:
            if st.session_state[SUBMIT]:
                # status_placeholder.success(":heavy_check_mark: Successfully uploaded data!")
                st.subheader("SUCCESS")
                st.session_state[SUBMIT] = False
                rain(emoji="🎈", font_size=54, falling_speed=5, animation_length=1)


class WebpageTexts:
    class Sidebar:
        about = f"""
            """

    class Help:
        input_file = """
            Output file of the search engine
            """

        pull_req = """
            It is open to the public indefinitely.
            """

        input_format = """
            Please select the software you used to generate the search engine results.
            You can check the toml files at https://github.com/Proteobench/ProteoBench/tree/main/proteobench/modules/dda_quant/io_parse_settings
            for more details.
            Additionally, you can use the tab-delimited Custom format containing the following columns:
            Sequence: peptide sequence
            Proteins: Protein accessions according to fasta file
            Charge (optional): Charge state of measured peptide
            FQ_Orbitrap_DDA_Condition_A_Sample_Alpha_01: Quantitative column sample 1
            LFQ_Orbitrap_DDA_Condition_A_Sample_Alpha_02: Quantitative column sample 2
            LFQ_Orbitrap_DDA_Condition_A_Sample_Alpha_03: Quantitative column sample 3
            LFQ_Orbitrap_DDA_Condition_B_Sample_Alpha_01: Quantitative column sample 4
            LFQ_Orbitrap_DDA_Condition_B_Sample_Alpha_02: Quantitative column sample 5
            LFQ_Orbitrap_DDA_Condition_B_Sample_Alpha_03: Quantitative column sample 6
        """

        additional_parameters = """
            Please provide all details about the used parameter for the database search. They will facilitate the comparison.
        """

        meta_data_file = """
            Please add a file with meta data that contains all relevant information about your search parameters
        """

    class Errors:
        missing_peptide_csv = """
            Upload a peptide CSV file or select the _Use example data_ checkbox.
            """
        missing_calibration_peptide_csv = """
            Upload a calibration peptide CSV file or select another _Calibration
            peptides_ option.
            """
        missing_calibration_column = """
            Upload a peptide CSV file with a `tr` column or select another _Calibration
            peptides_ option.
            """
        invalid_peptide_csv = """
            Uploaded peptide CSV file could not be read. Click on _Info about peptide
            CSV formatting_ for more info on the correct input format.
            """
        invalid_calibration_peptide_csv = """
            Uploaded calibration peptide CSV file could not be read. Click on _Info
            about peptide CSV formatting_ for more info on the correct input format.
            """


if __name__ == "__main__":
    StreamlitUI()<|MERGE_RESOLUTION|>--- conflicted
+++ resolved
@@ -106,21 +106,13 @@
                     The raw files used for this module were acquired on an Orbitrap
                     Q-Exactive H-FX (ThermoScientific). They can be downloaded from the
                     proteomeXchange repository PXD028735. You can download them here:
-<<<<<<< HEAD
-                    [LFQ_Orbitrap_AIF_Condition_A_Sample_Alpha_01.raw](https://ftp.pride.ebi.ac.uk/pride/data/archive/2022/02/PXD028735/LFQ_Orbitrap_AIF_Condition_A_Sample_Alpha_01.raw)
-                    [LFQ_Orbitrap_AIF_Condition_A_Sample_Alpha_02.raw](https://ftp.pride.ebi.ac.uk/pride/data/archive/2022/02/PXD028735/LFQ_Orbitrap_AIF_Condition_A_Sample_Alpha_02.raw)
-                    [LFQ_Orbitrap_AIF_Condition_A_Sample_Alpha_03.raw](https://ftp.pride.ebi.ac.uk/pride/data/archive/2022/02/PXD028735/LFQ_Orbitrap_AIF_Condition_A_Sample_Alpha_03.raw)
-                    [LFQ_Orbitrap_AIF_Condition_B_Sample_Alpha_01.raw](https://ftp.pride.ebi.ac.uk/pride/data/archive/2022/02/PXD028735/LFQ_Orbitrap_AIF_Condition_B_Sample_Alpha_01.raw)
-                    [LFQ_Orbitrap_AIF_Condition_B_Sample_Alpha_02.raw](https://ftp.pride.ebi.ac.uk/pride/data/archive/2022/02/PXD028735/LFQ_Orbitrap_AIF_Condition_B_Sample_Alpha_02.raw)
-                    [LFQ_Orbitrap_AIF_Condition_B_Sample_Alpha_03.raw](https://ftp.pride.ebi.ac.uk/pride/data/archive/2022/02/PXD028735/LFQ_Orbitrap_AIF_Condition_B_Sample_Alpha_03.raw)
-=======
+
                     [LFQ_Orbitrap_DDA_Condition_A_Sample_Alpha_01.raw](https://ftp.pride.ebi.ac.uk/pride/data/archive/2022/02/PXD028735/LFQ_Orbitrap_DDA_Condition_A_Sample_Alpha_01.raw),
                     [LFQ_Orbitrap_DDA_Condition_A_Sample_Alpha_02.raw](https://ftp.pride.ebi.ac.uk/pride/data/archive/2022/02/PXD028735/LFQ_Orbitrap_DDA_Condition_A_Sample_Alpha_02.raw),
                     [LFQ_Orbitrap_DDA_Condition_A_Sample_Alpha_03.raw](https://ftp.pride.ebi.ac.uk/pride/data/archive/2022/02/PXD028735/LFQ_Orbitrap_DDA_Condition_A_Sample_Alpha_03.raw),
                     [LFQ_Orbitrap_DDA_Condition_B_Sample_Alpha_01.raw](https://ftp.pride.ebi.ac.uk/pride/data/archive/2022/02/PXD028735/LFQ_Orbitrap_DDA_Condition_B_Sample_Alpha_01.raw),
                     [LFQ_Orbitrap_DDA_Condition_B_Sample_Alpha_02.raw](https://ftp.pride.ebi.ac.uk/pride/data/archive/2022/02/PXD028735/LFQ_Orbitrap_DDA_Condition_B_Sample_Alpha_02.raw),
                     [LFQ_Orbitrap_DDA_Condition_B_Sample_Alpha_03.raw](https://ftp.pride.ebi.ac.uk/pride/data/archive/2022/02/PXD028735/LFQ_Orbitrap_DDA_Condition_B_Sample_Alpha_03.raw)
->>>>>>> 418013f8
 
                     **It is imperative not to rename the files once downloaded!**
                     """
