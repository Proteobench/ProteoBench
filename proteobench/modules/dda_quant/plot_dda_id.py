from abc import ABC, abstractmethod

import numpy as np
import plotly.figure_factory as ff
import plotly.graph_objects as go
import streamlit as st
from streamlit_plotly_events import plotly_events

<<<<<<< HEAD
def plot_bench(result_df):
    """Plot results with Plotly Express."""

    hist_data = [
        np.array(result_df[result_df["YEAST"] == True]["1|2_ratio"]),
        np.array(result_df[result_df["HUMAN"] == True]["1|2_ratio"]),
        np.array(result_df[result_df["ECOLI"] == True]["1|2_ratio"])
    ]
    group_labels = [
        "YEAST",
        "HUMAN",
        "ECOLI",
    ]

    fig = ff.create_distplot(hist_data, group_labels, show_hist=False) 
    
    
    fig.update_layout(
        width=700,
        height=700,
        title="Distplot",
        xaxis=dict(
            title="1|2_ratio",
            color='white',
            gridwidth=2,
        ),
        yaxis=dict(
            title="Density",
            color='white', 
            gridwidth=2,
        )
    )

    fig.update_xaxes(range = [0,4])
    
    return fig

   
def plot_metric(benchmark_metrics_df): 
    """
    Plot mean metrics in a scatterplot with plotly.  
    
    x = median absolute precentage error between all meansured and expected ratio
    y = total number of precursours quantified in all raw files 
    
    Input: meta_data
  
    
    Return: Plotly figure object

    """
    
    # Define search colors for each search engine 
    search_engine_colors = {"MaxQuant": "midnightblue", 
                            "AlphaPept": "grey", 
                            "MSFragger": "orange", 
                            "WOMBAT": "firebrick"
                           } 
    
    # Color plot based on search engine 
    colors = [search_engine_colors[engine] for engine in benchmark_metrics_df["search_engine"]] 
    
    # Add hover text
    hover_texts = [ f"Search Engine: {benchmark_metrics_df.search_engine[idx]} {benchmark_metrics_df.software_version[idx]}<br>MBR: {benchmark_metrics_df.MBR[idx]}<br>Precursor Tolerance: {benchmark_metrics_df.precursor_tol[idx]} {benchmark_metrics_df.precursor_tol_unit[idx]}<br>Fragment Tolerance: {benchmark_metrics_df.fragment_tol_unit[idx]}<br>Enzyme: {benchmark_metrics_df.enzyme_name[idx]} <br>Missed Cleavages: {benchmark_metrics_df.missed_cleavages[idx]}<br>FDR psm: {benchmark_metrics_df.fdr_psm[idx]}<br>FDR Peptide: {benchmark_metrics_df.fdr_peptide[idx]}<br>FRD Protein: {benchmark_metrics_df.fdr_protein[idx]}" for idx, row in benchmark_metrics_df.iterrows()]  
    
    
    #  spellerror {meta_data.fragmnent_tol[idx]}
    
    
    fig = go.Figure(data=[go.Scatter(
        x=benchmark_metrics_df["weighted_sum"], 
        y=benchmark_metrics_df["nr_prec"],
        mode='markers',
        text = hover_texts, 
        marker=dict(
            color=colors,
            showscale=True, 
            size = 20
            ))])
    
    fig.update_layout(
        title="Metric", 
        width=700,
        height=700,
        xaxis=dict(
            title="Median absolute precentage error between all meansured ratios and expected ratio",
            gridcolor='white',
            gridwidth=2,
        ),
        yaxis=dict(
            title="Total number of precursours quantified in all raw files",
            gridcolor='white',
            gridwidth=2,
=======

class PlotDataPointInterface(ABC):
    @abstractmethod
    def plot_bench(self):
        """Plot the data points of the module.."""
        pass


class PlotDataPoint(PlotDataPointInterface):
    def plot_bench(self, result_df):
        """Plot results with Plotly Express."""

        hist_data = [
            np.array(result_df[result_df["YEAST"] == True]["1|2_ratio"]),
            np.array(result_df[result_df["HUMAN"] == True]["1|2_ratio"]),
            np.array(result_df[result_df["ECOLI"] == True]["1|2_ratio"]),
        ]
        group_labels = [
            "YEAST",
            "HUMAN",
            "ECOLI",
        ]

        fig = ff.create_distplot(hist_data, group_labels, show_hist=False)

        fig.update_layout(
            title="Distplot",
            xaxis=dict(
                title="1|2_ratio",
                color="white",
                gridwidth=2,
            ),
            yaxis=dict(
                title="Density",
                color="white",
                gridwidth=2,
            ),
        )

        fig.update_xaxes(range=[0, 4])

        return fig

    def plot_metric(self, meta_data):
        """
        Plot mean metrics in a scatterplot with plotly.

        x = median absolute precentage error between all meansured and expected ratio
        y = total number of precursours quantified in all raw files

        Input: meta_data

        Information in dataframe to show in hover:
        workflow identifier	software_name	software_version	match_between_runs	precursor_mass_tolerance
        fragment_mass_tolerance allowed_missed_cleavage	fixed_mods	variable_mods min_peptide_length
        max_peptide_length


        Return: Plotly figure object


        color list :
        aliceblue, antiquewhite, aqua, aquamarine, azure,
                beige, bisque, black, blanchedalmond, blue,
                blueviolet, brown, burlywood, cadetblue,
                chartreuse, chocolate, coral, cornflowerblue,
                cornsilk, crimson, cyan, darkblue, darkcyan,
                darkgoldenrod, darkgray, darkgrey, darkgreen,
                darkkhaki, darkmagenta, darkolivegreen, darkorange,
                darkorchid, darkred, darksalmon, darkseagreen,
                darkslateblue, darkslategray, darkslategrey,
                darkturquoise, darkviolet, deeppink, deepskyblue,
                dimgray, dimgrey, dodgerblue, firebrick,
                floralwhite, forestgreen, fuchsia, gainsboro,
                ghostwhite, gold, goldenrod, gray, grey, green,
                greenyellow, honeydew, hotpink, indianred, indigo,
                ivory, khaki, lavender, lavenderblush, lawngreen,
                lemonchiffon, lightblue, lightcoral, lightcyan,
                lightgoldenrodyellow, lightgray, lightgrey,
                lightgreen, lightpink, lightsalmon, lightseagreen,
                lightskyblue, lightslategray, lightslategrey,
                lightsteelblue, lightyellow, lime, limegreen,
                linen, magenta, maroon, mediumaquamarine,
                mediumblue, mediumorchid, mediumpurple,
                mediumseagreen, mediumslateblue, mediumspringgreen,
                mediumturquoise, mediumvioletred, midnightblue,
                mintcream, mistyrose, moccasin, navajowhite, navy,
                oldlace, olive, olivedrab, orange, orangered,
                orchid, palegoldenrod, palegreen, paleturquoise,
                palevioletred, papayawhip, peachpuff, peru, pink,
                plum, powderblue, purple, red, rosybrown,
                royalblue, rebeccapurple, saddlebrown, salmon,
                sandybrown, seagreen, seashell, sienna, silver,
                skyblue, slateblue, slategray, slategrey, snow,
                springgreen, steelblue, tan, teal, thistle, tomato,
                turquoise, violet, wheat, white, whitesmoke,
                yellow, yellowgreen

        """

        # add hover text.
        # t = f"Workflow Identifier: {meta_data.id}<br>MBR: {meta_data.MBR}<br>Precursor Mass Tolerance: {meta_data.precursor_tol} {meta_data.precursor_tol_unit}<br>Fragment Mass Tolerance: {meta_data.fragmnent_tol} {meta_data.fragment_tol_unit}"

        # hover_text = [t, t]

        search_engine_colors = {
            "MaxQuant": "midnightblue",
            "AlphaPept": "grey",
            "MSFragger": "orange",
            "WOMBAT": "firebrick",
        }

        colors = [search_engine_colors[engine] for engine in meta_data["search_engine"]]

        fig = go.Figure(
            data=[
                go.Scatter(
                    x=meta_data["weighted_sum"],
                    y=meta_data["nr_prec"],
                    mode="markers",
                    # text = ,
                    marker=dict(color=colors, showscale=True, size=20),
                )
            ]
        )

        fig.update_layout(
            title="Metric",
            xaxis=dict(
                title="Weighted sum",
                gridcolor="white",
                gridwidth=2,
            ),
            yaxis=dict(
                title="Numper of precursors",
                gridcolor="white",
                gridwidth=2,
            ),
>>>>>>> 975c0f39
        )

        # selected_points = plotly_events(
        #    fig,
        #    select_event=True,
        #    key='Smth'
        # )

        # if len(selected_points) == 0:
        #    st.warning('Please select a data point')
        # else:
        #    st.write(selected_points)

        return fig<|MERGE_RESOLUTION|>--- conflicted
+++ resolved
@@ -6,46 +6,53 @@
 import streamlit as st
 from streamlit_plotly_events import plotly_events
 
-<<<<<<< HEAD
-def plot_bench(result_df):
-    """Plot results with Plotly Express."""
 
-    hist_data = [
-        np.array(result_df[result_df["YEAST"] == True]["1|2_ratio"]),
-        np.array(result_df[result_df["HUMAN"] == True]["1|2_ratio"]),
-        np.array(result_df[result_df["ECOLI"] == True]["1|2_ratio"])
-    ]
-    group_labels = [
-        "YEAST",
-        "HUMAN",
-        "ECOLI",
-    ]
+class PlotDataPointInterface(ABC):
+    @abstractmethod
+    def plot_bench(self):
+        """Plot the data points of the module.."""
+        pass 
 
-    fig = ff.create_distplot(hist_data, group_labels, show_hist=False) 
-    
-    
-    fig.update_layout(
-        width=700,
-        height=700,
-        title="Distplot",
-        xaxis=dict(
-            title="1|2_ratio",
-            color='white',
-            gridwidth=2,
-        ),
-        yaxis=dict(
-            title="Density",
-            color='white', 
-            gridwidth=2,
-        )
-    )
 
-    fig.update_xaxes(range = [0,4])
-    
-    return fig
+class PlotDataPoint(PlotDataPointInterface):
+  def plot_bench(result_df):
+      """Plot results with Plotly Express."""
 
-   
-def plot_metric(benchmark_metrics_df): 
+      hist_data = [
+          np.array(result_df[result_df["YEAST"] == True]["1|2_ratio"]),
+          np.array(result_df[result_df["HUMAN"] == True]["1|2_ratio"]),
+          np.array(result_df[result_df["ECOLI"] == True]["1|2_ratio"])
+      ]
+      group_labels = [
+          "YEAST",
+          "HUMAN",
+          "ECOLI",
+      ]
+
+      fig = ff.create_distplot(hist_data, group_labels, show_hist=False) 
+
+
+      fig.update_layout(
+          width=700,
+          height=700,
+          title="Distplot",
+          xaxis=dict(
+              title="1|2_ratio",
+              color='white',
+              gridwidth=2,
+          ),
+          yaxis=dict(
+              title="Density",
+              color='white', 
+              gridwidth=2,
+          )
+      )
+
+      fig.update_xaxes(range = [0,4])
+
+      return fig
+
+    def plot_metric(benchmark_metrics_df): 
     """
     Plot mean metrics in a scatterplot with plotly.  
     
@@ -100,146 +107,7 @@
             title="Total number of precursours quantified in all raw files",
             gridcolor='white',
             gridwidth=2,
-=======
 
-class PlotDataPointInterface(ABC):
-    @abstractmethod
-    def plot_bench(self):
-        """Plot the data points of the module.."""
-        pass
-
-
-class PlotDataPoint(PlotDataPointInterface):
-    def plot_bench(self, result_df):
-        """Plot results with Plotly Express."""
-
-        hist_data = [
-            np.array(result_df[result_df["YEAST"] == True]["1|2_ratio"]),
-            np.array(result_df[result_df["HUMAN"] == True]["1|2_ratio"]),
-            np.array(result_df[result_df["ECOLI"] == True]["1|2_ratio"]),
-        ]
-        group_labels = [
-            "YEAST",
-            "HUMAN",
-            "ECOLI",
-        ]
-
-        fig = ff.create_distplot(hist_data, group_labels, show_hist=False)
-
-        fig.update_layout(
-            title="Distplot",
-            xaxis=dict(
-                title="1|2_ratio",
-                color="white",
-                gridwidth=2,
-            ),
-            yaxis=dict(
-                title="Density",
-                color="white",
-                gridwidth=2,
-            ),
-        )
-
-        fig.update_xaxes(range=[0, 4])
-
-        return fig
-
-    def plot_metric(self, meta_data):
-        """
-        Plot mean metrics in a scatterplot with plotly.
-
-        x = median absolute precentage error between all meansured and expected ratio
-        y = total number of precursours quantified in all raw files
-
-        Input: meta_data
-
-        Information in dataframe to show in hover:
-        workflow identifier	software_name	software_version	match_between_runs	precursor_mass_tolerance
-        fragment_mass_tolerance allowed_missed_cleavage	fixed_mods	variable_mods min_peptide_length
-        max_peptide_length
-
-
-        Return: Plotly figure object
-
-
-        color list :
-        aliceblue, antiquewhite, aqua, aquamarine, azure,
-                beige, bisque, black, blanchedalmond, blue,
-                blueviolet, brown, burlywood, cadetblue,
-                chartreuse, chocolate, coral, cornflowerblue,
-                cornsilk, crimson, cyan, darkblue, darkcyan,
-                darkgoldenrod, darkgray, darkgrey, darkgreen,
-                darkkhaki, darkmagenta, darkolivegreen, darkorange,
-                darkorchid, darkred, darksalmon, darkseagreen,
-                darkslateblue, darkslategray, darkslategrey,
-                darkturquoise, darkviolet, deeppink, deepskyblue,
-                dimgray, dimgrey, dodgerblue, firebrick,
-                floralwhite, forestgreen, fuchsia, gainsboro,
-                ghostwhite, gold, goldenrod, gray, grey, green,
-                greenyellow, honeydew, hotpink, indianred, indigo,
-                ivory, khaki, lavender, lavenderblush, lawngreen,
-                lemonchiffon, lightblue, lightcoral, lightcyan,
-                lightgoldenrodyellow, lightgray, lightgrey,
-                lightgreen, lightpink, lightsalmon, lightseagreen,
-                lightskyblue, lightslategray, lightslategrey,
-                lightsteelblue, lightyellow, lime, limegreen,
-                linen, magenta, maroon, mediumaquamarine,
-                mediumblue, mediumorchid, mediumpurple,
-                mediumseagreen, mediumslateblue, mediumspringgreen,
-                mediumturquoise, mediumvioletred, midnightblue,
-                mintcream, mistyrose, moccasin, navajowhite, navy,
-                oldlace, olive, olivedrab, orange, orangered,
-                orchid, palegoldenrod, palegreen, paleturquoise,
-                palevioletred, papayawhip, peachpuff, peru, pink,
-                plum, powderblue, purple, red, rosybrown,
-                royalblue, rebeccapurple, saddlebrown, salmon,
-                sandybrown, seagreen, seashell, sienna, silver,
-                skyblue, slateblue, slategray, slategrey, snow,
-                springgreen, steelblue, tan, teal, thistle, tomato,
-                turquoise, violet, wheat, white, whitesmoke,
-                yellow, yellowgreen
-
-        """
-
-        # add hover text.
-        # t = f"Workflow Identifier: {meta_data.id}<br>MBR: {meta_data.MBR}<br>Precursor Mass Tolerance: {meta_data.precursor_tol} {meta_data.precursor_tol_unit}<br>Fragment Mass Tolerance: {meta_data.fragmnent_tol} {meta_data.fragment_tol_unit}"
-
-        # hover_text = [t, t]
-
-        search_engine_colors = {
-            "MaxQuant": "midnightblue",
-            "AlphaPept": "grey",
-            "MSFragger": "orange",
-            "WOMBAT": "firebrick",
-        }
-
-        colors = [search_engine_colors[engine] for engine in meta_data["search_engine"]]
-
-        fig = go.Figure(
-            data=[
-                go.Scatter(
-                    x=meta_data["weighted_sum"],
-                    y=meta_data["nr_prec"],
-                    mode="markers",
-                    # text = ,
-                    marker=dict(color=colors, showscale=True, size=20),
-                )
-            ]
-        )
-
-        fig.update_layout(
-            title="Metric",
-            xaxis=dict(
-                title="Weighted sum",
-                gridcolor="white",
-                gridwidth=2,
-            ),
-            yaxis=dict(
-                title="Numper of precursors",
-                gridcolor="white",
-                gridwidth=2,
-            ),
->>>>>>> 975c0f39
         )
 
         # selected_points = plotly_events(
