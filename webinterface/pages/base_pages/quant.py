--- conflicted
+++ resolved
@@ -419,20 +419,12 @@
 
         if "storage" in st.secrets.keys():
             self.ionmodule.write_intermediate_raw(
-<<<<<<< HEAD
                 dir=st.secrets["storage"]["dir"],
                 ident=_id,
                 input_file_obj=self.user_input["input_csv"],
                 result_performance=st.session_state[self.variables_quant.result_performance_submission],
                 param_loc=self.user_input[self.variables_quant.meta_data],
-=======
-                st.secrets["storage"]["dir"],
-                id,
-                self.user_input["input_csv"],
-                st.session_state[self.variables_quant.result_performance_submission],
-                self.user_input[self.variables_quant.meta_data],
-                st.session_state[self.variables_quant.meta_data_text],
->>>>>>> 38260dd3
+                st.session_state[self.variables_quant.meta_data_text]
             )
 
     def copy_dataframes_for_submission(self) -> None:
