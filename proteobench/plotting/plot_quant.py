"""
Module for plotting quantitative proteomics data.
"""

from typing import Dict, Tuple

import numpy as np
import pandas as pd
import plotly.express as px
import plotly.graph_objects as go
from plotly.figure_factory import create_distplot


# ! only has static methods, so scoping in the module should be enough
# import plotldatapoint
# plotdatapoint.function
class PlotDataPoint:
    """
    Class for plotting data points.
    """

    @staticmethod
    def plot_fold_change_histogram(
        result_df: pd.DataFrame, species_ratio: Dict[str, Dict[str, str]], hide_annot: bool = False
    ) -> go.Figure:
        """
        Plot smooth shaded density distributions of log2 fold changes using Plotly, color-coded by species.

        Parameters
        ----------
        result_df : pd.DataFrame
            The results DataFrame containing fold changes and species data.
        species_ratio : Dict[str, Dict[str, str]]
            A dictionary mapping species to their respective colors and ratios.

        Returns
        -------
        go.Figure
            A Plotly figure object representing the shaded density plots.
        """
        species_list = list(species_ratio.keys())

        # Filter to include only rows where any of the species columns are True
        result_df = result_df[result_df[species_list].any(axis=1)]
        result_df["kind"] = result_df[species_list].apply(lambda x: species_list[np.argmax(x)], axis=1)

        # Prepare lists for create_distplot
        data = []
        group_labels = []
        colors = []
        for species in species_list:
            data.append(result_df.loc[result_df["kind"] == species, "log2_A_vs_B"].dropna().tolist())
            group_labels.append(species)
            colors.append(species_ratio[species]["color"])

        # Create the distplot without histogram or rug
        fig = create_distplot(data, group_labels, colors=colors, show_hist=False, show_rug=False)

        # Update each density trace to fill under the curve
        for trace in fig.data:
            if trace.mode == "lines":
                trace.update(fill="tozeroy", opacity=0.4)  # adjust opacity as needed

        # Customize layout
        fig.update_layout(
            width=700,
            height=700,
            xaxis=dict(title="log2_A_vs_B", color="black", gridwidth=1, linecolor="black", range=[-4, 4]),
            yaxis=dict(title="Density", color="black", gridwidth=1, linecolor="black"),
        )

        # Add vertical lines for expected ratios
        ratio_map = {species: np.log2(data["A_vs_B"]) for species, data in species_ratio.items()}
        for species, ratio in ratio_map.items():
            fig.add_vline(
                x=ratio, line_dash="dash", line_color=species_ratio[species]["color"], annotation_text=species
            )

        fig.add_annotation(
            x=0.5,
            y=0.5,
            xref="paper",
            yref="paper",
            text="-Beta-" if not hide_annot else "",
            font=dict(size=50, color="rgba(0,0,0,0.1)"),
            showarrow=False,
        )

        return fig

    @staticmethod
    def plot_metric(
        benchmark_metrics_df: pd.DataFrame,
        metric: str = "Median",
        mode: str = "Equal weighted species",
        software_colors: Dict[str, str] = {
            "MaxQuant": "#8bc6fd",
            "AlphaPept": "#17212b",
            "ProlineStudio": "#8b26ff",
            "MSAngel": "#C0FA7D",
            "FragPipe": "#F89008",
            "i2MassChroQ": "#108E2E",
            "Sage": "#E43924",
            "WOMBAT": "#663200",
            "DIA-NN": "#d42f2f",
            "AlphaDIA": "#1D2732",
            "Custom": "#000000",
            "Spectronaut": "#007548",
            "FragPipe (DIA-NN quant)": "#F89008",
            "MSAID": "#bfef45",
            "MetaMorpheus": "#637C7A",
            "Proteome Discoverer": "#911eb4",
            "PEAKS": "#f032e6",
            "quantms": "#f5e830",
        },
        mapping: Dict[str, int] = {"old": 10, "new": 20},
        highlight_color: str = "#d30067",
        label: str = "None",
        legend_name_map: Dict[str, str] = {
            "AlphaPept": "AlphaPept (legacy tool)",
        },
        hide_annot: bool = False,
    ) -> go.Figure:
        """
        Plot mean metrics in a scatter plot with Plotly, highlighting specific data points.

        Parameters
        ----------
        benchmark_metrics_df : pd.DataFrame
            The DataFrame containing benchmark metrics data.
        metric : str, optional
            The metric to plot, either "Median" or "Mean", by default "Median".
        mode : str, optional
            The mode for filtering, either "Global" or "Equal weighted species" (case-insensitive), by default "Equal weighted species".
        software_colors : Dict[str, str], optional
            A dictionary mapping software names to their colors, by default predefined colors.
        mapping : Dict[str, int], optional
            A dictionary mapping categories to scatter plot sizes, by default {"old": 10, "new": 20}.
        highlight_color : str, optional
            The color used for highlighting certain points, by default "#d30067".
        label : str, optional
            The column name for labeling data points, by default "None".
        legend_name_map : Dict[str, str], optional
            A dictionary mapping software names to legend names, by default None.
            If None, the software names will be used as legend names.

        Returns
        -------
        go.Figure
            A Plotly figure object representing the scatter plot.
        """
        # Get metric column names and plot title based on metric and mode
        metric_lower, mode_suffix, plot_title = _get_metric_column_name(metric, mode)
<<<<<<< HEAD
=======
        metric_col_name = f"{metric_lower}_abs_epsilon_{mode_suffix}"
        legacy_metric_col_name = f"{metric_lower}_abs_epsilon"
>>>>>>> fa1f2ce3

        # ROC-AUC is a special case - uses direct column name without mode suffix
        if metric == "ROC-AUC":
            metric_col_name = "roc_auc"
            legacy_metric_col_name = None  # No legacy format for ROC-AUC
            # Filter to only datapoints that have ROC-AUC calculated
            benchmark_metrics_df = _filter_datapoints_with_metric(benchmark_metrics_df, metric_col_name)
        else:
            metric_col_name = f"{metric_lower}_abs_epsilon_{mode_suffix}"
            legacy_metric_col_name = f"{metric_lower}_abs_epsilon"

            # Filter datapoints based on mode
            # If user selects "Equal weighted species" mode, only show datapoints that have the new metrics
            if mode == "Equal weighted species":
                benchmark_metrics_df = _filter_datapoints_with_metric(benchmark_metrics_df, metric_col_name)

        # Extract all values for the selected metric mode
        # Handle mixed old/new datapoints by trying new key first, then falling back to legacy
        all_metric_values = []
        for v in benchmark_metrics_df["results"]:
            for v2 in v.values():
                # Try new metric name first, fall back to legacy (if available)
                value = v2.get(metric_col_name)
                if value is None and legacy_metric_col_name is not None:
                    value = v2.get(legacy_metric_col_name)
                if value is not None:
                    all_metric_values.append(value)

        all_nr_prec = [v2["nr_prec"] for v in benchmark_metrics_df["results"] for v2 in v.values()]

        # Add hover text with detailed information for each data point
        hover_texts = []
        for idx, _ in benchmark_metrics_df.iterrows():
            datapoint_text = ""
            if benchmark_metrics_df.is_temporary[idx] == True:
                datapoint_text = (
                    f"ProteoBench ID: {benchmark_metrics_df.id[idx]}<br>"
                    + f"Software tool: {benchmark_metrics_df.software_name[idx]} {benchmark_metrics_df.software_version[idx]}<br>"
                )
                if "comments" in benchmark_metrics_df.columns:
                    comment = benchmark_metrics_df.comments[idx]
                    if isinstance(comment, str):
                        datapoint_text = (
                            datapoint_text
                            + f"Comment (private submission): {comment[:10] + '...' if len(comment) > 10 else comment}..."
                        )
            else:
                # TODO: Determine parameters based on module
                datapoint_text = (
                    f"ProteoBench ID: {benchmark_metrics_df.id[idx]}<br>"
                    + f"Software tool: {benchmark_metrics_df.software_name[idx]} {benchmark_metrics_df.software_version[idx]}<br>"
                    + f"Search engine: {benchmark_metrics_df.search_engine[idx]} {benchmark_metrics_df.search_engine_version[idx]}<br>"
                    + f"FDR psm: {benchmark_metrics_df.ident_fdr_psm[idx]}<br>"
                    + f"MBR: {benchmark_metrics_df.enable_match_between_runs[idx]}<br>"
                    + f"Precursor Tolerance: {benchmark_metrics_df.precursor_mass_tolerance[idx]}<br>"
                    + f"Fragment Tolerance: {benchmark_metrics_df.fragment_mass_tolerance[idx]}<br>"
                    + f"Enzyme: {benchmark_metrics_df.enzyme[idx]} <br>"
                    + f"Missed Cleavages: {benchmark_metrics_df.allowed_miscleavages[idx]}<br>"
                    + f"Min peptide length: {benchmark_metrics_df.min_peptide_length[idx]}<br>"
                    + f"Max peptide length: {benchmark_metrics_df.max_peptide_length[idx]}<br>"
                )
                if "submission_comments" in benchmark_metrics_df.columns:
                    comment = benchmark_metrics_df.submission_comments[idx]
                    if isinstance(comment, str):
                        datapoint_text = (
                            datapoint_text
                            + f"Comment (public submission): {comment[:10] + '...' if len(comment) > 10 else comment}..."
                        )

            hover_texts.append(datapoint_text)

        scatter_size = [mapping[item] for item in benchmark_metrics_df["old_new"]]
        if "Highlight" in benchmark_metrics_df.columns:
            scatter_size = [
                item * 2 if highlight else item
                for item, highlight in zip(scatter_size, benchmark_metrics_df["Highlight"])
            ]

        # Color plot based on software tool
        colors = [software_colors[software] for software in benchmark_metrics_df["software_name"]]
        if "Highlight" in benchmark_metrics_df.columns:
            colors = [
                highlight_color if highlight else item
                for item, highlight in zip(colors, benchmark_metrics_df["Highlight"])
            ]

        benchmark_metrics_df["color"] = colors
        benchmark_metrics_df["hover_text"] = hover_texts
        benchmark_metrics_df["scatter_size"] = scatter_size

        layout_xaxis_range = [
            min(all_metric_values) - min(all_metric_values) * 0.05,
            max(all_metric_values) + max(all_metric_values) * 0.05,
        ]

        fig = go.Figure(
            layout_yaxis_range=[
                min(all_nr_prec) - min(max(all_nr_prec) * 0.05, 2000),
                max(all_nr_prec) + min(max(all_nr_prec) * 0.05, 2000),
            ],
            layout_xaxis_range=layout_xaxis_range,
        )

        # Get all unique color-software combinations (necessary for highlighting)
        color_software_combinations = benchmark_metrics_df[["color", "software_name"]].drop_duplicates()
        benchmark_metrics_df["enable_match_between_runs"] = benchmark_metrics_df["enable_match_between_runs"].astype(
            str
        )
        # plot the data points, one trace per software tool
        for _, row in color_software_combinations.iterrows():
            color = row["color"]
            software = row["software_name"]

            tmp_df = benchmark_metrics_df[
                (benchmark_metrics_df["color"] == color) & (benchmark_metrics_df["software_name"] == software)
            ]
            # to do: remove this line as soon as parameters are homogeneous, see #380
            # tmp_df["enable_match_between_runs"] = tmp_df["enable_match_between_runs"].astype(str)

            # Handle mixed old/new datapoints by using fallback column selection
            # Try new metric column first, fall back to legacy if values are null
            if metric_col_name in tmp_df.columns and tmp_df[metric_col_name].notna().any():
                # Use new column, but fill null values with legacy column if available
                if legacy_metric_col_name is not None and legacy_metric_col_name in tmp_df.columns:
                    x_values = tmp_df[metric_col_name].fillna(tmp_df[legacy_metric_col_name])
                else:
                    x_values = tmp_df[metric_col_name]
            elif legacy_metric_col_name is not None:
                # Fall back to legacy column
                x_values = tmp_df[legacy_metric_col_name]
            else:
                # No fallback available (e.g., ROC-AUC)
                x_values = tmp_df[metric_col_name]

            fig.add_trace(
                go.Scatter(
                    x=x_values,
                    y=tmp_df["nr_prec"],
                    mode="markers" if label == "None" else "markers+text",
                    hovertext=tmp_df["hover_text"],
                    text=tmp_df[label] if label != "None" else None,
                    marker=dict(color=tmp_df["color"], showscale=False),
                    marker_size=tmp_df["scatter_size"],
                    name=legend_name_map.get(tmp_df["software_name"].iloc[0], tmp_df["software_name"].iloc[0]),
                )
            )

        fig.update_layout(
            width=700,
            height=700,
            xaxis=dict(
                title=plot_title,
                gridcolor="white",
                gridwidth=2,
                linecolor="black",
            ),
            yaxis=dict(
                title="Total number of precursor ions quantified in the selected number of raw files",
                gridcolor="white",
                gridwidth=2,
                linecolor="black",
            ),
        )
        fig.update_xaxes(showgrid=True, gridcolor="lightgray", gridwidth=1)
        fig.update_yaxes(showgrid=True, gridcolor="lightgray", gridwidth=1)

        fig.add_annotation(
            x=0.5,
            y=0.5,
            xref="paper",
            yref="paper",
            text="-Beta-" if not hide_annot else "",
            font=dict(size=50, color="rgba(0,0,0,0.1)"),
            showarrow=False,
        )

        fig.update_layout(clickmode="event+select")

        return fig

    @staticmethod
    def plot_CV_violinplot(result_df: pd.DataFrame) -> go.Figure:
        """
        Plot the coefficient of variation (CV) for A and B groups using a violin plot.

        Parameters
        ----------
        result_df : pd.DataFrame
            The results DataFrame containing the CV data.

        Returns
        -------
        go.Figure:
            A Plotly figure object representing the violin plot.
        """
        fig = px.violin(result_df, y=["CV_A", "CV_B"], box=True, title=None, points=False)
        fig.update_layout(
            xaxis_title="Condition",
            yaxis_title="CV",
            xaxis=dict(linecolor="black"),  # Set the X axis line color to black
            yaxis=dict(linecolor="black"),  # Set the Y axis line color to black
        )

        return fig

    @staticmethod
    def plot_ma_plot(result_df: pd.DataFrame, species_ratio: Dict[str, Dict[str, str]]) -> go.Figure:
        """
        Plot a MA plot using Plotly.

        Parameters
        ----------
        result_df : pd.DataFrame
            The results DataFrame containing the MA plot data.
        species_ratio : Dict[str, Dict[str, str]]
            A dictionary mapping species to their respective colors and ratios.

        Returns
        -------
        go.Figure
            A Plotly figure object representing the MA plot.
        """
        color_map = {species: data["color"] for species, data in species_ratio.items()}

        # take mean of log intensity mean a and log intensity mean b
        result_df["logIntensityMean"] = (result_df["log_Intensity_mean_A"] + result_df["log_Intensity_mean_B"]) / 2

        fig = px.scatter(
            result_df,
            x="log2_A_vs_B",
            y="logIntensityMean",
            color="species",
            color_discrete_map=color_map,
            labels={"log2_A_vs_B": "log2_FC(A:B)", "logIntensityMean": "log2_Intensity_Mean", "species": "Organism"},
            title="log2FC vs logIntensityMean",
            size_max=10,
            opacity=0.6,
        )

        # Add vertical lines for expected ratios
        ratio_map = {species: np.log2(data["A_vs_B"]) for species, data in species_ratio.items()}
        for species, ratio in ratio_map.items():
            fig.add_vline(
                x=ratio, line_dash="dash", line_color=species_ratio[species]["color"], annotation_text=species
            )

        fig.update_traces(marker=dict(size=6))  # Marker size approx. equivalent to s=10 in seaborn
        return fig


def _filter_datapoints_with_metric(benchmark_metrics_df: pd.DataFrame, metric_col_name: str) -> pd.DataFrame:
    """
    Filter datapoints to only include those that have the specified metric calculated.

    This is used when the user selects "Equal weighted species" mode to ensure only
    datapoints with the new metric calculation are displayed (avoiding visual confusion
    with legacy metric calculations).

    Parameters
    ----------
    benchmark_metrics_df : pd.DataFrame
        The DataFrame containing benchmark metrics data.
    metric_col_name : str
        The name of the metric column to check (e.g., "median_abs_epsilon_eq_species").

    Returns
    -------
    pd.DataFrame
        Filtered DataFrame containing only datapoints that have the specified metric.
    """

    def has_metric(results_dict):
        """Check if any threshold level in results has the specified metric."""
        try:
            for threshold_dict in results_dict.values():
                if metric_col_name in threshold_dict:
                    return True
        except (TypeError, AttributeError):
            pass
        return False

    # Filter to only datapoints that have the metric
    return benchmark_metrics_df[benchmark_metrics_df["results"].apply(has_metric)].copy()


def _get_metric_column_name(metric: str, mode: str) -> Tuple[str, str, str]:
    """
    Get the appropriate metric column names based on the specified metric and mode.

    Parameters
    ----------
    metric : str
        The metric to plot: "Median", "Mean", or "ROC-AUC".
    mode : str
<<<<<<< HEAD
        The mode for filtering, either "global" or "eq_species". Ignored for ROC-AUC.
=======
        The mode for filtering, either "Global" or "Equal weighted species" (case-insensitive).
>>>>>>> fa1f2ce3

    Returns
    -------
    Tuple[str, str, str]
        A tuple containing the metric_lower, mode_suffix, and plot_title
    """
    # ROC-AUC is a special case - no mode suffix, single column name
    if metric == "ROC-AUC":
        return "roc_auc", None, "ROC-AUC score for distinguishing changed from unchanged species"

    metric_lower = metric.lower()
    mode_suffix = "global" if mode.lower() == "global" else "eq_species"
    mode_description = "globally" if mode.lower() == "global" else "using equally weighted species averages"

    plot_title = f"{metric} absolute difference between measured and expected log2-transformed fold change (calculated {mode_description})"

    return metric_lower, mode_suffix, plot_title<|MERGE_RESOLUTION|>--- conflicted
+++ resolved
@@ -151,11 +151,6 @@
         """
         # Get metric column names and plot title based on metric and mode
         metric_lower, mode_suffix, plot_title = _get_metric_column_name(metric, mode)
-<<<<<<< HEAD
-=======
-        metric_col_name = f"{metric_lower}_abs_epsilon_{mode_suffix}"
-        legacy_metric_col_name = f"{metric_lower}_abs_epsilon"
->>>>>>> fa1f2ce3
 
         # ROC-AUC is a special case - uses direct column name without mode suffix
         if metric == "ROC-AUC":
@@ -450,11 +445,7 @@
     metric : str
         The metric to plot: "Median", "Mean", or "ROC-AUC".
     mode : str
-<<<<<<< HEAD
         The mode for filtering, either "global" or "eq_species". Ignored for ROC-AUC.
-=======
-        The mode for filtering, either "Global" or "Equal weighted species" (case-insensitive).
->>>>>>> fa1f2ce3
 
     Returns
     -------
