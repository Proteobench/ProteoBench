"""Streamlit-based web interface for ProteoBench."""

import json
import logging
from datetime import datetime

from proteobench.modules.dda_quant.module import Module
from proteobench.modules.dda_quant.parse_settings import (
    DDA_QUANT_RESULTS_PATH, INPUT_FORMATS, LOCAL_DEVELOPMENT)
from proteobench.modules.dda_quant.plot import PlotDataPoint


import streamlit as st
import streamlit_utils
from streamlit_extras.let_it_rain import rain

#from proteobench.github.gh import clone_pr, write_json_local_development

logger = logging.getLogger(__name__)

ALL_DATAPOINTS = "all_datapoints"
SUBMIT = "submit"
FIG1 = "fig1"
FIG2 = "fig2"
RESULT_PERF = "result_perf"

if "submission_ready" not in st.session_state:
    st.session_state["submission_ready"] = False


class StreamlitUI:
    """Proteobench Streamlit UI."""

    def __init__(self):
        """Proteobench Streamlit UI."""
        self.texts = WebpageTexts
        self.user_input = dict()

        st.set_page_config(
            page_title="Proteobench web server",
            page_icon=":rocket:",
            layout="wide",
            initial_sidebar_state="expanded"
        )
        if SUBMIT not in st.session_state:
            st.session_state[SUBMIT] = False
        self._main_page()
        self._sidebar()

    def generate_input_field(self, input_format: str, content: dict):
        if content["type"] == "text_input":
            return st.text_input(content["label"], content["value"][input_format])
        if content["type"] == "number_input":
            return st.number_input(
                content["label"],
                value=content["value"][input_format],
                format=content["format"],
            )
        if content["type"] == "selectbox":
            return st.selectbox(
                content["label"],
                content["options"],
                content["options"].index(content["value"][input_format]),
            )
        if content["type"] == "checkbox":
            return st.checkbox(content["label"], content["value"][input_format])

    def _main_page(self):
        """Format main page."""
        st.title("Module 2: DDA quantification")
        st.header("Description of the module")
        st.markdown(
            """
                    This module compares the MS1-level quantification tools for
                    data-dependent acquisition (DDA). The raw files provided for
                    this module are presented in the comprehensive LFQ benchmark
                    dataset from [Van Puyvelde et al., 2022](https://www.nature.com/articles/s41597-022-01216-6).
                    The samples contain tryptic peptides from Homo sapiens,
                    Saccharomyces cerevisiae, and Escherichia coli, mixed in different
                    ratios (condition A and condition B), with three replicates of each
                    condition. With these samples, we calculate three metrics:
                    - To estimate the sensitivity of the workflows, we report the
                    number of unique precursors (charged modified sequence) quantified
                    in all 6 runs.
                    - To estimate the accuracy of the workflows, we report the weighted
                    sum of precursor deviation from expected ratios.
                    - To estimate the precision of the workflows, we report the weighted
                     average of the interquartile range (IQR) of the precursors ratio.

                    ProteoBench plots these three metrics to visualize workflow outputs
                     from different tools, with different versions, and/or different
                    sets of parameters for the search and quantification.
                    The full description of the pre-processing steps and metrics
                    calculation is available here: LINK.
                    """
        )
        st.header("Downloading associated files")
        st.markdown(
            """
                    The raw files used for this module were acquired on an Orbitrap
                    Q-Exactive H-FX (ThermoScientific). They can be downloaded from the
                    proteomeXchange repository PXD028735. You can download them here:
                    [LFQ_Orbitrap_AIF_Condition_A_Sample_Alpha_01.raw](https://ftp.pride.ebi.ac.uk/pride/data/archive/2022/02/PXD028735/LFQ_Orbitrap_AIF_Condition_A_Sample_Alpha_01.raw)
                    [LFQ_Orbitrap_AIF_Condition_A_Sample_Alpha_02.raw](https://ftp.pride.ebi.ac.uk/pride/data/archive/2022/02/PXD028735/LFQ_Orbitrap_AIF_Condition_A_Sample_Alpha_02.raw)
                    [LFQ_Orbitrap_AIF_Condition_A_Sample_Alpha_03.raw](https://ftp.pride.ebi.ac.uk/pride/data/archive/2022/02/PXD028735/LFQ_Orbitrap_AIF_Condition_A_Sample_Alpha_03.raw)
                    [LFQ_Orbitrap_AIF_Condition_B_Sample_Alpha_01.raw](https://ftp.pride.ebi.ac.uk/pride/data/archive/2022/02/PXD028735/LFQ_Orbitrap_AIF_Condition_B_Sample_Alpha_01.raw)
                    [LFQ_Orbitrap_AIF_Condition_B_Sample_Alpha_02.raw](https://ftp.pride.ebi.ac.uk/pride/data/archive/2022/02/PXD028735/LFQ_Orbitrap_AIF_Condition_B_Sample_Alpha_02.raw)
                    [LFQ_Orbitrap_AIF_Condition_B_Sample_Alpha_03.raw](https://ftp.pride.ebi.ac.uk/pride/data/archive/2022/02/PXD028735/LFQ_Orbitrap_AIF_Condition_B_Sample_Alpha_03.raw)

                    **It is imperative not to rename the files once downloaded!**
<<<<<<< HEAD
                    """)
        st.markdown("""
                    Download the fasta file here: [TODO]
=======
                    """
        )
        st.markdown(
            """
                    Download the fasta file here: [TODO]  
>>>>>>> 763c54a8
                    The fasta file provided for this module contains the three species
                    present in the samples and contaminant proteins
                    ([Frankenfield et al., JPR](https://pubs.acs.org/doi/10.1021/acs.jproteome.2c00145))
                    """
        )

        st.header("Input and configuration")

        with st.form(key="main_form"):
            st.subheader("Input files")
            self.user_input["input_csv"] = st.file_uploader(
                "Search engine result file", help=self.texts.Help.input_file
            )

            self.user_input["input_format"] = st.selectbox(
                "Search engine", INPUT_FORMATS, help=self.texts.Help.input_format
            )

            # self.user_input["pull_req"] = st.text_input(
            #     "Open pull request to make results available to everyone (type \"YES\" to enable)",
            #     "NO"
            # )

            with st.expander("Additional parameters"):
                with open("../webinterface/configuration/dda_quant.json") as file:
                    config = json.load(file)

                for key, value in config.items():
                    self.user_input[key] = self.generate_input_field(
                        self.user_input["input_format"], value
                    )
            submit_button = st.form_submit_button(
                "Parse and bench", help=self.texts.Help.additional_parameters
            )

        # if st.session_state[SUBMIT]:
        if FIG1 in st.session_state:
            self._populate_results()

        if submit_button:
            self._run_proteobench()

    def _populate_results(self):
        self.generate_results("", None, None, False)

    def _sidebar(self):
        """Format sidebar."""
        st.sidebar.image(
            "https://upload.wikimedia.org/wikipedia/commons/8/85/Garden_bench_001.jpg",
            width=150,
        )
        # st.sidebar.markdown(self.texts.Sidebar.badges)
        st.sidebar.header("About")
        st.sidebar.markdown(self.texts.Sidebar.about, unsafe_allow_html=True)

    def _run_proteobench(self):
        # Run Proteobench
        st.header("Running Proteobench")
        status_placeholder = st.empty()
        status_placeholder.info(":hourglass_flowing_sand: Running Proteobench...")

        if ALL_DATAPOINTS not in st.session_state:
            st.session_state[ALL_DATAPOINTS] = None

        try:
            result_performance, all_datapoints = Module().benchmarking(
                self.user_input["input_csv"],
                self.user_input["input_format"],
                self.user_input,
                st.session_state["all_datapoints"],
            )
            st.session_state[ALL_DATAPOINTS] = all_datapoints
        except Exception as e:
            status_placeholder.error(":x: Proteobench ran into a problem")
            st.exception(e)
        else:
            self.generate_results(
                status_placeholder, result_performance, all_datapoints, True
            )

    def generate_results(
        self, status_placeholder, result_performance, all_datapoints, recalculate
    ):
        time_stamp = datetime.now().strftime("%Y%m%d_%H%M%S")

        if recalculate:
            status_placeholder.success(":heavy_check_mark: Finished!")

            # Show head of result DataFrame
        st.header("Results")
        st.subheader("Sample of the processed file")
        if not recalculate:
            result_performance = st.session_state[RESULT_PERF]
            all_datapoints = st.session_state[ALL_DATAPOINTS]
        st.dataframe(result_performance.head(100))

        # Plot results
        st.subheader("Ratio between conditions")
        if recalculate:
            fig = PlotDataPoint().plot_bench(result_performance)
        else:
            fig = st.session_state[FIG1]
        st.plotly_chart(fig, use_container_width=True)

        st.subheader("Mean error between conditions")
        # show metadata
        # st.text(all_datapoints.head(100))

        if recalculate:
            fig2 = PlotDataPoint().plot_metric(all_datapoints)
        else:
            fig2 = st.session_state[FIG2]
        st.plotly_chart(fig2, use_container_width=True)

        sample_name = "%s-%s-%s-%s" % (
            self.user_input["input_format"],
            self.user_input["version"],
            self.user_input["mbr"],
            time_stamp,
        )

        # Download link
        st.subheader("Download calculated ratios")
        st.download_button(
            label="Download",
            data=streamlit_utils.save_dataframe(result_performance),
            file_name=f"{sample_name}.csv",
            mime="text/csv",
        )

        st.subheader("Add results to online repository")
        st.session_state[FIG1] = fig
        st.session_state[FIG2] = fig2
        st.session_state[RESULT_PERF] = result_performance
        st.session_state[ALL_DATAPOINTS] = all_datapoints

        checkbox = st.checkbox("I confirm that the metadata is correct")
        if checkbox:
            st.session_state["submission_ready"] = True
            submit_pr = st.button("I really want to upload it")
            # TODO: check if parameters are filled
            # submit_pr = False
            if submit_pr:
                st.session_state[SUBMIT] = True
                if not LOCAL_DEVELOPMENT:
                    Module().clone_pr(
                        st.session_state[ALL_DATAPOINTS],
                        st.secrets["gh"]["token"],
                        username="Proteobot",
                        remote_git="github.com/Proteobot/Results_Module2_quant_DDA.git",
                        branch_name="new_branch",
                    )
                else:
                    DDA_QUANT_RESULTS_PATH = Module().write_json_local_development(
                        st.session_state[ALL_DATAPOINTS]
                    )
        if SUBMIT in st.session_state:
            if st.session_state[SUBMIT]:
                # status_placeholder.success(":heavy_check_mark: Successfully uploaded data!")
                st.subheader("SUCCESS")
                st.session_state[SUBMIT] = False
                rain(emoji="🎈", font_size=54, falling_speed=5, animation_length=1)


class WebpageTexts:
    class Sidebar:
        about = f"""
            """

    class Help:
        input_file = """
            Output file of the search engine
            """

        pull_req = """
            It is open to the public indefinitely.
            """

        input_format = """
            Please select the software you used to generate the search engine results.
            You can check the toml files at https://github.com/Proteobench/ProteoBench/tree/main/proteobench/modules/dda_quant/io_parse_settings
            for more details.
            Additionally, you can use the tab-delimited Custom format containing the following columns:
            Sequence: peptide sequence
            Proteins: Protein accessions according to fasta file
            Charge (optional): Charge state of measured peptide
            FQ_Orbitrap_DDA_Condition_A_Sample_Alpha_01: Quantitative column sample 1
            LFQ_Orbitrap_DDA_Condition_A_Sample_Alpha_02: Quantitative column sample 2
            LFQ_Orbitrap_DDA_Condition_A_Sample_Alpha_03: Quantitative column sample 3
            LFQ_Orbitrap_DDA_Condition_B_Sample_Alpha_01: Quantitative column sample 4
            LFQ_Orbitrap_DDA_Condition_B_Sample_Alpha_02: Quantitative column sample 5
            LFQ_Orbitrap_DDA_Condition_B_Sample_Alpha_03: Quantitative column sample 6
        """

        additional_parameters = """
            Please provide all details about the used parameter for the database search. They will facilitate the comparison.
        """

    class Errors:
        missing_peptide_csv = """
            Upload a peptide CSV file or select the _Use example data_ checkbox.
            """
        missing_calibration_peptide_csv = """
            Upload a calibration peptide CSV file or select another _Calibration
            peptides_ option.
            """
        missing_calibration_column = """
            Upload a peptide CSV file with a `tr` column or select another _Calibration
            peptides_ option.
            """
        invalid_peptide_csv = """
            Uploaded peptide CSV file could not be read. Click on _Info about peptide
            CSV formatting_ for more info on the correct input format.
            """
        invalid_calibration_peptide_csv = """
            Uploaded calibration peptide CSV file could not be read. Click on _Info
            about peptide CSV formatting_ for more info on the correct input format.
            """


if __name__ == "__main__":
    StreamlitUI()<|MERGE_RESOLUTION|>--- conflicted
+++ resolved
@@ -95,8 +95,7 @@
                     """
         )
         st.header("Downloading associated files")
-        st.markdown(
-            """
+        st.markdown("""
                     The raw files used for this module were acquired on an Orbitrap
                     Q-Exactive H-FX (ThermoScientific). They can be downloaded from the
                     proteomeXchange repository PXD028735. You can download them here:
@@ -108,17 +107,10 @@
                     [LFQ_Orbitrap_AIF_Condition_B_Sample_Alpha_03.raw](https://ftp.pride.ebi.ac.uk/pride/data/archive/2022/02/PXD028735/LFQ_Orbitrap_AIF_Condition_B_Sample_Alpha_03.raw)
 
                     **It is imperative not to rename the files once downloaded!**
-<<<<<<< HEAD
-                    """)
+                    """
+        )
         st.markdown("""
                     Download the fasta file here: [TODO]
-=======
-                    """
-        )
-        st.markdown(
-            """
-                    Download the fasta file here: [TODO]  
->>>>>>> 763c54a8
                     The fasta file provided for this module contains the three species
                     present in the samples and contaminant proteins
                     ([Frankenfield et al., JPR](https://pubs.acs.org/doi/10.1021/acs.jproteome.2c00145))
