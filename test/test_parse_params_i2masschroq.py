--- conflicted
+++ resolved
@@ -14,16 +14,11 @@
     "i2mproteobench_params_sage.tsv",
 ]
 
-<<<<<<< HEAD
-def test_extract_params():
-    file = TESTDATA_DIR / "i2mproteobench_2pep_fdr01psm_fdr01prot_xtandem.tsv"
-=======
 parameter_files = [TESTDATA_DIR / params_file for params_file in parameter_files]
 
 
 @pytest.mark.parametrize("file", parameter_files)
 def test_extract_params(file: str):
->>>>>>> 8bc53a0f
     expected = pd.read_csv(TESTDATA_DIR / f"{file.stem}_sel.csv", index_col=0).squeeze("columns")
     actual = params_module.extract_params(file)
     actual = pd.Series(actual.__dict__)
