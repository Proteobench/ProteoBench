--- conflicted
+++ resolved
@@ -435,9 +435,5 @@
     "quant_lfq_DIA_ion_diaPASEF": ParseSettingsQuant,
     "quant_lfq_DIA_ion_singlecell": ParseSettingsQuant,
     "quant_lfq_DIA_ion_Astral": ParseSettingsQuant,
-<<<<<<< HEAD
     "denovo_lfq_DDA_HCD": ParseSettingsDeNovo
-=======
-    "quant_lfq_DDA_ion_Astral": ParseSettingsQuant,
->>>>>>> c5fac230
 }