--- conflicted
+++ resolved
@@ -1,11 +1,7 @@
-<<<<<<< HEAD
-import os
-=======
 """
 Module for parsing peptidoform strings and extracting modifications.
 """
 
->>>>>>> e4d37986
 import re
 import warnings
 from typing import Dict
@@ -29,41 +25,6 @@
     pd.DataFrame
         The loaded dataframe with the required columns added (like "proforma").
     """
-<<<<<<< HEAD
-    input_data_frame: pd.DataFrame
-    if input_format == "Proteome Discoverer":
-        input_data_frame = pd.read_csv(input_csv, low_memory=False, sep="\t")
-        input_data_frame["Modifications"].fillna("", inplace=True)
-        input_data_frame["proforma"] = input_data_frame.apply(
-            lambda x: aggregate_modification_column(x["Sequence"], x["Modifications"]),
-            axis=1,
-        )
-    if input_format == "WOMBAT":
-        input_data_frame = pd.read_csv(input_csv, low_memory=False, sep=",")
-
-        # get mapper from pure accession to longer FASTA description
-        mapper_path = os.path.join(os.path.dirname(__file__), "io_parse_settings/mapper.csv")
-        mapper_df = pd.read_csv(mapper_path, sep=",")
-        mapper_df.set_index("gene_name", inplace=True)
-        mapper = mapper_df["description"].to_dict()
-
-        # map accession to longer FASTA description
-        input_data_frame["protein_group"] = input_data_frame["protein_group"].map(
-            lambda x: ";".join(
-                [mapper[accession] if accession in mapper.keys() else accession for accession in x.split(",")]
-            )
-        )
-        input_data_frame["proforma"] = input_data_frame["modified_peptide"]
-    elif input_format == "Custom":
-        input_data_frame = pd.read_csv(input_csv, low_memory=False, sep="\t")
-        input_data_frame["proforma"] = input_data_frame["Modified sequence"]
-    elif input_format == "PEAKS":
-        input_data_frame = pd.read_csv(input_csv, low_memory=False, sep=",")
-    else:
-        raise ValueError(f"Input format '{input_format}' not recognized.")
-
-    return input_data_frame
-=======
     try:
         if input_format == "MaxQuant":
             warnings.warn(
@@ -78,7 +39,6 @@
         raise ValueError(f"Invalid input format: {input_format}") from e
 
     return load_function(input_csv)
->>>>>>> e4d37986
 
 
 def aggregate_modification_column(
