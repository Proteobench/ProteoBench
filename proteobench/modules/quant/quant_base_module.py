--- conflicted
+++ resolved
@@ -221,7 +221,6 @@
             return all_datapoints
 
         all_datapoints["median_abs_epsilon_global"] = [
-<<<<<<< HEAD
             filter_df_numquant_epsilon(v, min_quant=default_val_slider, mode="global")
             for v in all_datapoints["results"]
         ]
@@ -238,22 +237,6 @@
 
         all_datapoints["mean_abs_epsilon_eq_species"] = [
             filter_df_numquant_epsilon(v, min_quant=default_val_slider, metric="mean", mode="eq_species")
-=======
-            filter_df_numquant_epsilon(v, min_quant=default_val_slider) for v in all_datapoints["results"]
-        ]
-
-        all_datapoints["mean_abs_epsilon_global"] = [
-            filter_df_numquant_epsilon(v, min_quant=default_val_slider, metric="mean")
-            for v in all_datapoints["results"]
-        ]
-
-        all_datapoints["median_abs_epsilon_eq_species"] = [
-            filter_df_numquant_epsilon(v, min_quant=default_val_slider) for v in all_datapoints["results"]
-        ]
-
-        all_datapoints["mean_abs_epsilon_eq_species"] = [
-            filter_df_numquant_epsilon(v, min_quant=default_val_slider, metric="mean")
->>>>>>> d08360f5
             for v in all_datapoints["results"]
         ]
 
